# This details the important differences introduced in sarpy 1.2

<<<<<<< HEAD
* .31 - Making the annotation object definitions more coherent and useful for
            annotation tool usage
* .30 - Account for noise changes in subaperture degrade processing
=======
* .30 - Account for noise and Radiometric SF poly changes due to subaperture
        and weighting changes
>>>>>>> cfa4cf14
* .29 - Fixing bug in SICD.RadarCollection for parsing extra parameters
        Using the correct zero doppler time for CSG format data
* .28 - Bug fixes for sicd validation of version 1.1 date and pfa bounds
            consistency checking for the spotlight case
        Ensure that FTITLE and IID2 nitf header fields in a sicd file will be
            prefixed with 'SICD:' if attepting to write a version 1.1 file
* .27 - Bug fix for left looking terrasarx sicd
* .26 - Replacing the bad slice convention parsing from the __call__ method with
        the standard expected for Python
* .25 - Separated CPHD and CRSD reading and writing implementations into separate
        sub-packages, and continued specific reader type base pattern for clarity
* .24 - Refactoring to present remaps to be classes versus flat functions, for
            the purposes of coherently introducing state
        Introduced AbstractReader to simple permit more simpler class structure
            identification
* .23 - Introducing RGIQE methods with sicd degradation functions and a method
            for producing a sicd/reader with reweighting and/or subaperture
            processing applied
        Minor clean-up of the sarpy.processing structure
        Adjustments to testing framework to allow passage of skipping,
            versus failing, when the referenced test files are not found -
            moving towards conda or conda forge packaging
        Dropping stated Python 2.7 support
* .22 - Eliminating deprecated numpy.object usage
        Include population of North in SIDD exploitation features construction
* .21 - Incorporating unit test for Capella and fixing data transpose issue
* .20 - Bug fix for default Capella naming scheme
* .19 - Adding SICD chipping utility, and more sicd file conversion options
* .18 - Minor change to permit potential preservation of more nitf fields when
        copying and/or a sicd
* .17 - Updating capella reader to accommodate SPOTLIGHT mode
* .16 - Updating the Capella reader to work for actual released data
* .15 - Making the commonly used Fourier windowing functions easily accessible
        in sarpy.processing.windows
* .14 - Added capability to transform between ENU and ECF systems
* .13 - Adding support for GFF version 1.6/1.8 and 2 files
        Including some helper functions for more streamlined use of the AFRL structures
* .12 - Refactoring so that the xml/serialization is more clearly structured
        Adding AFRL labeling schema object oriented structure
* .11 - Updated the logging scheme to be sarpy specific
* .10 - Adding support for Compensated Received Signal Data (CRSD) format reading and writing
* .9 - Fixing typo in Cosmo SkyMed mode handling
* .8 - Handle 2nd generation Cosmo SkyMed QuadPol collections correctly
* .7 - Improve and correct a few SICD validation fixes
* .6 - Fix create_kmz command line bug
       Improve sicd validation for values in GeoData.ImageCorners, GeoData.ValidData,
          and ImageData.ValidData, check consistency between RadarCollection.RcvChannels
          and ImageFormation.RcvChanProc, check consistency between sicd structure and the
          appropriate NITF DES subheader values and Image segment structure
       Improve sidd validation by checking consistency between sidd structure and the
          appropriate NITF DES subheader values and Image segment structure
* .5 - Fixing bug in checking the value for SICD.Grid.Type
* .4 - Replacing the use of IOError with custom error for more appropriate error behavior
* .3 - Correcting NITF LUT usage
* .2 - Create appropriate methods for pickling of Serializable type objects
* .1 - Bug fixes for complex NITF construction, the Poly2DType shift method,
       the BSQChipper, and NITF writing for an extra long/wide image
* .0 - Initialized with streamlining and simplification of reader structure<|MERGE_RESOLUTION|>--- conflicted
+++ resolved
@@ -1,13 +1,9 @@
 # This details the important differences introduced in sarpy 1.2
 
-<<<<<<< HEAD
 * .31 - Making the annotation object definitions more coherent and useful for
             annotation tool usage
-* .30 - Account for noise changes in subaperture degrade processing
-=======
 * .30 - Account for noise and Radiometric SF poly changes due to subaperture
         and weighting changes
->>>>>>> cfa4cf14
 * .29 - Fixing bug in SICD.RadarCollection for parsing extra parameters
         Using the correct zero doppler time for CSG format data
 * .28 - Bug fixes for sicd validation of version 1.1 date and pfa bounds
