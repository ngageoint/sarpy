--- conflicted
+++ resolved
@@ -3,15 +3,8 @@
 The module contains methods for computing a color subaperture image
 """
 
-import logging
-
 import numpy
-<<<<<<< HEAD
 from sarpy.io.complex.converter import open_complex
-=======
-
-from sarpy.io.complex.converter import open_complex as file_open
->>>>>>> a596ccc7
 from sarpy.io.general.base import BaseReader
 
 
@@ -53,66 +46,67 @@
     return out
 
 
-def csi_array(array, dimension=0, platform_direction='R', fill=1):
+def mem(image, dim=0, pdir='R', fill=1):
     """
-    Creates a color subaperture array from a complex array.
+    Creates a color subaperture image (csi) from full-resolution complex data.
 
     Parameters
     ----------
-    array : numpy.ndarray
-        The complex valued SAR data, assumed to be in the "image" domain.
-        Required to be two-dimensional.
-    dimension : int
-        The dimension over which to split the sub-aperture.
-    platform_direction : str
-        The (case insensitive) platform direction, required to be one of `('R', 'L')`.
-    fill : float
-        The fill factor.
+    image : numpy.ndarray
+        the complex valued SAR data in the image domain.
+    dim : int
+        dimension over which to split the sub-aperture, defaults to 0.
+    pdir : str
+        platform direction, 'RIGHT'/'R' (default) or 'LEFT'/'L'. The assumption
+        is that 2nd dimension is increasing range.
+    fill : int|float
+        the fill factor, which defaults to 1.
 
     Returns
     -------
     numpy.ndarray
+        The csi array, of shape `M x N x 3`, where image has shape `M x N`,
+        of dtype=float64
     """
 
-    if not (isinstance(array, numpy.ndarray) and len(array.shape) == 2 and numpy.iscomplexobj(array)):
-        raise ValueError('array must be a two-dimensional numpy array of complex dtype')
+    if not (isinstance(image, numpy.ndarray) and len(image.shape) == 2 and numpy.iscomplexobj(image)):
+        raise ValueError('image must be a two-dimensional numpy array of complex dtype')
 
-    dim = int(dimension)
+    dim = int(dim)
     if dim not in [0, 1]:
-        raise ValueError('dimension must be 0 or 1, got {}'.format(dim))
+        raise ValueError('dim must take value 0 or 1, got {}'.format(dim))
     if dim == 0:
-        array = array.T  # this is a view
+        image = image.T  # this is a view
 
-    pdir_func = platform_direction.upper()[0]
+    pdir_func = pdir.upper()[0]
     if pdir_func not in ['R', 'L']:
-        raise ValueError('It is expected that pdir is one of "R" or "L". Got {}'.format(platform_direction))
+        raise ValueError('It is expected that pdir is one of "R", "RIGHT", "L", or "LEFT". Got {}'.format(pdir))
 
-    # get our filter construction data
-    cmap = _jet_wrapped(array.shape[1]/float(fill))
     # move to phase history domain
-    ph_indices = int(numpy.floor(0.5*(array.shape[1] - cmap.shape[0]))) + numpy.arange(cmap.shape[0], dtype=numpy.int32)
-    ph0 = numpy.fft.fftshift(numpy.fft.ifft(array, axis=1), axes=1)[:, ph_indices]
-
-    # construct the filtered workspace
-    ph0_RGB = numpy.zeros((array.shape[0], cmap.shape[0], 3), dtype=numpy.complex64)
+    cmap = _jet_wrapped(image.shape[1]/fill)  # which axis?
+    ph_indices = int(numpy.floor(0.5*(image.shape[1] - cmap.shape[0]))) + numpy.arange(cmap.shape[0], dtype=numpy.int32)
+    ph0 = numpy.fft.fftshift(numpy.fft.ifft(image, axis=1), axes=1)[:, ph_indices]
+    # apply the sub-aperture filters
+    # ph0_RGB = ph0[:, :, numpy.newaxis]*cmap
+    ph0_RGB = numpy.zeros((image.shape[0], cmap.shape[0], 3), dtype=numpy.complex64)
     for i in range(3):
         ph0_RGB[:, :, i] = ph0*cmap[:, i]
     del ph0
 
     # Shift phase history to avoid having zeropad in middle of filter.
     # This fixes the purple sidelobe artifact.
-    filter_shift = int(numpy.ceil(array.shape[1]/(4*fill)))
+    filter_shift = int(numpy.ceil(image.shape[1]/(4*fill)))
     ph0_RGB[:, :, 0] = numpy.roll(ph0_RGB[:, :, 0], -filter_shift)
     ph0_RGB[:, :, 2] = numpy.roll(ph0_RGB[:, :, 2], filter_shift)
     # NB: the green band is already centered
 
     # FFT back to the image domain
-    im0_RGB = numpy.fft.fft(numpy.fft.fftshift(ph0_RGB, axes=1), n=array.shape[1], axis=1)
+    im0_RGB = numpy.fft.fft(numpy.fft.fftshift(ph0_RGB, axes=1), n=image.shape[1], axis=1)
     del ph0_RGB
 
     # Replace the intensity with the original image intensity to main full resolution
     # (in intensity, but not in color).
-    scale_factor = numpy.abs(array)/numpy.abs(im0_RGB).max(axis=2)
+    scale_factor = numpy.abs(image)/numpy.abs(im0_RGB).max(axis=2)
     im0_RGB = numpy.abs(im0_RGB)*scale_factor[:, :, numpy.newaxis]
 
     # reorient images
@@ -124,7 +118,7 @@
     return im0_RGB
 
 
-def from_reader(reader, dimension=0, row_range=None, col_range=None, index=0):
+def file(reader, dim=1, row_range=None, col_range=None, index=0):
     """
     Creates a color subaperture image (csi) for the specified range from the
     file or reader object.
@@ -133,14 +127,12 @@
     ----------
     reader : BaseReader|str
         Reader object or file name for a reader object
-    dimension : int
-        Passed through to the :func:`csi_array` method.
-    row_range : None|tuple|int
-        Passed through to `read_chip` method of the reader object for fetching data.
-        Should be `None` if `dimension = 0`.
-    col_range : None|tuple|int
+    dim : int
+        passed through to the `mem` method
+    row_range : none|tuple|int
         Passed through to `read_chip` method of the reader object.
-        Should be `None` if `dimension = 1`.
+    col_range : none|tuple|int
+        Passed through to `read_chip` method of the reader object.
     index : int
         Passed through to `read_chip` method of the reader object.
         Used to determine which sicd/chip to use, if there are multiple.
@@ -152,41 +144,24 @@
     """
 
     if isinstance(reader, str):
-        reader = open_complex(reader)
+        reader = file_open(reader)
     if not isinstance(reader, BaseReader):
-        raise TypeError('reader is required to be a path name for a sicd-type image, '
+        raise TypeError('reader is required to be a file name for a complex image object, '
                         'or an instance of a reader object.')
-    if not reader.is_sicd_type:
-        raise TypeError('reader is required to be of sicd_type.')
 
-    sicd = reader.get_sicds_as_tuple()[index]
+    index = int(index)
+    sicd = reader.sicd_meta
+    if isinstance(sicd, tuple):
+        sicd = sicd[index]
 
-    if sicd.SCPCOA is None or sicd.SCPCOA.SideOfTrack is None:
-        logging.warning(
-            'The sicd object at index {} has unpopulated SCPCOA.SideOfTrack. '
-            'Defaulting to "R", which may be incorrect.')
+    pdir = None if sicd.SCPCOA is None else sicd.SCPCOA.SideOfTrack
+    if pdir is None:
         pdir = 'R'
-    else:
-        pdir = sicd.SCPCOA.SideOfTrack
 
-    if dimension == 0:
-        try:
-            fill = 1/(sicd.Grid.Col.SS*sicd.Grid.Col.ImpRespBW)
-        except (ValueError, AttributeError, TypeError):
-            fill = 1
-        if row_range is not None:
-            logging.warning(
-                'The csi.from_reader method is being called with dimension 0, '
-                'where row_range is not None. This is probably a mistake.')
-    else:
-        try:
-            fill = 1/(sicd.Grid.Row.SS*sicd.Grid.Row.ImpRespBW)
-        except (ValueError, AttributeError, TypeError):
-            fill = 1
-        if row_range is not None:
-            logging.warning(
-                'The csi.from_reader method is being called with dimension 1, '
-                'where col_range is not None. This is probably a mistake.')
+    try:
+        fill = 1/(sicd.Grid.Col.SS*sicd.Grid.Col.ImpRespBW)
+    except (ValueError, AttributeError, TypeError):
+        fill = 1
 
-    array = reader.read_chip(row_range, col_range, index=index)
-    return csi_array(array, dimension=dimension, platform_direction=pdir, fill=fill)+    image = reader.read_chip(row_range, col_range, index=index)
+    return mem(image, dim=dim, pdir=pdir, fill=fill)