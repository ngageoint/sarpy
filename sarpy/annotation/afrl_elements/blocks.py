--- conflicted
+++ resolved
@@ -7,8 +7,9 @@
 from typing import Optional
 
 # noinspection PyProtectedMember
-from sarpy.io.complex.sicd_elements.base import _DateTimeDescriptor, \
-    _FloatDescriptor, _StringDescriptor, Arrayable, Serializable
+from sarpy.io.complex.sicd_elements.base import DEFAULT_STRICT, \
+    _DateTimeDescriptor, _FloatDescriptor, _StringDescriptor, Arrayable, \
+    Serializable
 
 
 class DateRangeType(Serializable):
@@ -16,77 +17,44 @@
     A range of dates with resolution of 1 day
     """
     _fields = ('Begin', 'End')
-    _required = _fields
+    _required = ()
     # descriptors
     Begin = _DateTimeDescriptor(
-<<<<<<< HEAD
-        'Begin', _required, strict=True, numpy_datetime_units='D',
-        docstring="Begin date of the data collection.")
-    End = _DateTimeDescriptor(
-        'End', _required, strict=True, numpy_datetime_units='D',
-        docstring="End date of the data collection.")
-=======
         'Begin', _required, strict=DEFAULT_STRICT, numpy_datetime_units='D',
         docstring="Begin date of the data collection.")  # type: Optional[numpy.datetime64]
     End = _DateTimeDescriptor(
         'End', _required, strict=DEFAULT_STRICT, numpy_datetime_units='D',
         docstring="End date of the data collection.")  # type: Optional[numpy.datetime64]
->>>>>>> 3f7456a6
 
     def __init__(self, Begin=None, End=None, **kwargs):
         """
         Parameters
         ----------
-<<<<<<< HEAD
-        Begin : str
-        End : str
-        kwargs : dict
-=======
         Begin : None|numpy.datetime64|str|datetime|date
         End : None|numpy.datetime64|str|datetime|date
         kwargs
             Other keyword arguments
->>>>>>> 3f7456a6
-        """
-
-        if '_xml_ns' in kwargs:
-            self._xml_ns = kwargs['_xml_ns']
-        if '_xml_ns_key' in kwargs:
-            self._xml_ns_key = kwargs['_xml_ns_key']
-        self.Begin, self.End = Begin, End
+        """
+
+        if '_xml_ns' in kwargs:
+            self._xml_ns = kwargs['_xml_ns']
+        if '_xml_ns_key' in kwargs:
+            self._xml_ns_key = kwargs['_xml_ns_key']
+        self.Begin = Begin
+        self.End = End
         super(DateRangeType, self).__init__(**kwargs)
-
-    def get_dates(self):
-        """
-        Gets the begin and end dates of the class instance.
-
-        Returns
-        -------
-        tuple
-            tuple of the form (Begin, End), both numpy.datetime64
-        """
-
-        return (self.Begin, self.End)
 
 
 class LatLonWithNameType(Serializable):
     _fields = ('Lat', 'Lon', 'Name')
-    _required = _fields
+    _required = ()
     # descriptors
     Lat = _FloatDescriptor(
-<<<<<<< HEAD
-        'Lat', _required, strict=True,
-        docstring="General latitude of the data collection.")
-    Lon = _FloatDescriptor(
-        'Lon', _required, strict=True,
-        docstring="General longitude of the data collection.")
-=======
         'Lat', _required, strict=DEFAULT_STRICT,
         docstring="General latitude of the data collection.")  # type: Optional[float]
     Lon = _FloatDescriptor(
         'Lon', _required, strict=DEFAULT_STRICT,
         docstring="General longitude of the data collection.")  # type: Optional[float]
->>>>>>> 3f7456a6
     Name = _StringDescriptor(
         'Name', _required,
         docstring="Common name of the collection location.")  # type: Optional[str]
@@ -110,17 +78,6 @@
         self.Lon = Lon
         self.Name = Name
         super(LatLonWithNameType, self).__init__(**kwargs)
-
-    def get_lat_lon_name(self):
-        """
-        Gets lat/lon and name from the class instance.
-
-        Returns
-        -------
-        tuple
-            tuple of the form (Lat, Lon, Name) where Lat and Lon are floats
-            and Name is str
-        """
 
 
 class RangeCrossRangeType(Serializable, Arrayable):
