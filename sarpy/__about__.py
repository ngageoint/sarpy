--- conflicted
+++ resolved
@@ -27,11 +27,7 @@
            '__license__', '__copyright__']
 
 
-<<<<<<< HEAD
-__version__ = "1.1.67.post0"
-=======
-__version__ = "1.1.68"
->>>>>>> ed6f075e
+__version__ = "1.1.68.post0"
 
 
 __classification__ = "FOUO"
