from matplotlib.backends.backend_tkagg import FigureCanvasTkAgg
from matplotlib.figure import Figure
from matplotlib.collections import LineCollection
import time
import numpy as np

import tkinter
from tkinter_gui_builder.widgets import basic_widgets
from tkinter_gui_builder.panel_templates.pyplot_panel.pyplot_panel_utils.plot_style_utils import PlotStyleUtils
from tkinter_gui_builder.panel_templates.widget_panel.widget_panel import AbstractWidgetPanel

SCALE_Y_AXIS_PER_FRAME_TRUE = "scale y axis per frame"
SCALE_Y_AXIS_PER_FRAME_FALSE = "don't scale y axis per frame"

PYPLOT_UTILS = PlotStyleUtils()


class PyplotCanvas(tkinter.LabelFrame):
    def __init__(self, master):
        tkinter.LabelFrame.__init__(self, master)
<<<<<<< HEAD

=======
>>>>>>> 9e73b475
        fig = Figure()
        self.ax = fig.add_subplot(111)

        self.canvas = FigureCanvasTkAgg(fig, master=master)
        self.canvas.get_tk_widget().pack(fill='both')


class PyplotControlPanel(AbstractWidgetPanel):
    color_palette_label = basic_widgets.Label                   # type: basic_widgets.Label
    color_palette = basic_widgets.Combobox                      # type: basic_widgets.Combobox
    n_colors_label = basic_widgets.Label                        # type: basic_widgets.Label
    n_colors = basic_widgets.Spinbox                            # type: basic_widgets.Spinbox
    scale = basic_widgets.Scale                                 # type: basic_widgets.Scale
    rescale_y_axis_per_frame = basic_widgets.Combobox           # type: basic_widgets.Combobox
    animate = basic_widgets.Button                              # type: basic_widgets.Button
    fps_label = basic_widgets.Label                             # type: basic_widgets.Label
    fps_entry = basic_widgets.Entry                             # type: basic_widgets.Entry

    def __init__(self, parent):
        AbstractWidgetPanel.__init__(self, parent)
        widget_list = ["color_palette_label", "color_palette", "n_colors_label", "n_colors",
                       "scale",
                       "rescale_y_axis_per_frame",
                       "fps_label", "fps_entry", "animate"]

        self.init_w_basic_widget_list(widget_list, 4, [4, 1, 1, 3])
        self.color_palette.update_combobox_values(PYPLOT_UTILS.get_all_palettes_list())
        self.n_colors.config(from_=0)
        self.n_colors.config(to=10)
        self.scale.set(0)
        self.rescale_y_axis_per_frame.update_combobox_values([SCALE_Y_AXIS_PER_FRAME_TRUE, SCALE_Y_AXIS_PER_FRAME_FALSE])
        self.fps_label.set_text("fps")
        self.fps_entry.set_text("30")


class AppVariables():
    def __init__(self):
        self.x_axis = None  # type: np.ndarray
        self.plot_data = None  # type: np.ndarray

        self.xmin = None  # type: float
        self.xmax = None  # type: float
        self.ymin = None  # type: float
        self.ymax = None  # type: float

        self.y_margin = 0.05
        self.set_y_margins_per_frame = False
        self.n_frames = 1

        self.segments = None  # type: np.ndarray

        self.animation_related_controls = []
        self.animation_index = 0


class PyplotPanel(AbstractWidgetPanel):
    pyplot_canvas = PyplotCanvas           # type: PyplotCanvas
    control_panel = PyplotControlPanel      # type: PyplotControlPanel

    def __init__(self, master):
        AbstractWidgetPanel.__init__(self, master)

        self.variables = AppVariables()
        self.pyplot_utils = PlotStyleUtils()
        widget_list = ["pyplot_canvas", "control_panel"]
        self.init_w_vertical_layout(widget_list)

        canvas_size_pixels = self.pyplot_canvas.canvas.figure.get_size_inches() * self.pyplot_canvas.canvas.figure.dpi

        self.control_panel.scale.config(length=canvas_size_pixels[0] * 0.75)
        self.variables.animation_related_controls = [self.control_panel.scale,
                                                     self.control_panel.rescale_y_axis_per_frame,
                                                     self.control_panel.animate,
                                                     self.control_panel.fps_entry,
                                                     self.control_panel.fps_label]

        self.control_panel.n_colors_label.set_text("n colors")
        self.control_panel.n_colors.set_text(self.pyplot_utils.n_color_bins)

        # set listeners
        self.control_panel.scale.on_left_mouse_motion(self.callback_update_from_slider)
        self.control_panel.rescale_y_axis_per_frame.on_selection(self.callback_set_y_rescale)
        self.control_panel.animate.on_left_mouse_click(self.callback_animate)
        self.control_panel.color_palette.on_selection(self.callback_update_plot_colors)
        self.control_panel.n_colors.on_enter_or_return_key(self.callback_update_n_colors)
        self.control_panel.n_colors.on_left_mouse_release(self.callback_spinbox_update_n_colors)

        self.hide_animation_related_controls()

    def hide_animation_related_controls(self):
        for widget in self.variables.animation_related_controls:
            widget.pack_forget()

    def show_animation_related_controls(self):
        for widget in self.variables.animation_related_controls:
            widget.pack()

    def set_y_margin_percent(self,
                             percent_0_to_100=5          # type: float
                             ):
        self.variables.y_margin = percent_0_to_100 * 0.01

    def set_data(self, plot_data, x_axis=None):
        x = x_axis
        n_frames = 1
        if len(plot_data.shape) == 1:
            self.hide_animation_related_controls()
            nx = len(plot_data)
            segments = np.zeros((1, nx, 2))
            segments[0, :, 1] = plot_data
        elif len(plot_data.shape) == 2:
            self.hide_animation_related_controls()
            nx = len(plot_data[:, 0])
            n_overplots = len(plot_data[0])
            segments = np.zeros((n_overplots, nx, 2))
            for i in range(n_overplots):
                segments[i, :, 1] = plot_data[:, i]
        elif len(plot_data.shape) == 3:
            self.show_animation_related_controls()
            nx = np.shape(plot_data)[0]
            n_overplots = np.shape(plot_data)[1]
            n_frames = np.shape(plot_data)[2]
            segments = np.zeros((n_overplots, nx, 2))
            for i in range(n_overplots):
                segments[i, :, 1] = plot_data[:, i, 0]
        if x is None:
            x = np.arange(nx)
        segments[:, :, 0] = x

        self.variables.xmin = x.min()
        self.variables.xmax = x.max()

        y_range = plot_data.max() - plot_data.min()

        self.variables.ymin = plot_data.min() - y_range * self.variables.y_margin
        self.variables.ymax = plot_data.max() + y_range * self.variables.y_margin

        self.variables.x_axis = x
        self.variables.plot_data = plot_data
        self.variables.segments = segments
        self.variables.n_frames = n_frames

        self.control_panel.scale.config(to=n_frames-1)

        if len(plot_data.shape) == 3:
            self.update_plot_animation(0)

        else:
            self.pyplot_canvas.ax.clear()
            self.pyplot_canvas.ax.plot(self.variables.plot_data)
            self.pyplot_canvas.ax.set_ylim(self.variables.ymin, self.variables.ymax)
            self.pyplot_canvas.canvas.draw()

    def update_plot_animation(self, animation_index):
        self.update_animation_index(animation_index)
        self.update_plot()

    def update_animation_index(self, animation_index):
        self.control_panel.scale.set(animation_index)
        self.variables.animation_index = animation_index

    def callback_update_from_slider(self, event):
        self.variables.animation_index = int(np.round(self.control_panel.scale.get()))
        self.update_plot()

    # define custom callbacks here
    def callback_set_y_rescale(self, event):
        selection = self.control_panel.rescale_y_axis_per_frame.get()
        if selection == SCALE_Y_AXIS_PER_FRAME_TRUE:
            self.variables.set_y_margins_per_frame = True
        else:
            self.variables.set_y_margins_per_frame = False
            y_range = self.variables.plot_data.max() - self.variables.plot_data.min()
            self.variables.ymin = self.variables.plot_data.min() - y_range * self.variables.y_margin
            self.variables.ymax = self.variables.plot_data.max() + y_range * self.variables.y_margin
        self.update_plot()

    def animate(self, start_frame, stop_frame, fps):
        time_between_frames = 1/fps

        for i in range(start_frame, stop_frame):
            tic = time.time()
            self.update_animation_index(i)
            self.update_plot()
            toc = time.time()
            time_to_update_plot = toc-tic
            if time_between_frames > time_to_update_plot:
                time.sleep(time_between_frames - time_to_update_plot)
            else:
                pass

    def callback_animate(self, event):
        start_frame = 0
        stop_frame = self.variables.n_frames
        fps = float(self.control_panel.fps_entry.get())
        self.animate(start_frame, stop_frame, fps)

    def callback_update_plot_colors(self, event):
        color_palette_text = self.control_panel.color_palette.get()
        self.pyplot_utils.set_palette_by_name(color_palette_text)
        self.update_plot()

    def callback_update_n_colors(self, event):
        n_colors = int(self.control_panel.n_colors.get())
        self.pyplot_utils.set_n_colors(n_colors)
        print(self.pyplot_utils.rgb_array_full_palette)
        self.update_plot()

    def callback_spinbox_update_n_colors(self, event):
        self.after(100, self.update_plot())

    def update_plot(self):
        # time.sleep(1)
        if self.variables.plot_data is not None:
            n_overplots = np.shape(self.variables.segments)[0]
            animation_index = int(self.control_panel.scale.get())
            for i in range(n_overplots):
                self.variables.segments[i, :, 1] = self.variables.plot_data[:, i, animation_index]

            self.pyplot_canvas.ax.clear()

            self.pyplot_canvas.ax.set_xlim(self.variables.xmin, self.variables.xmax)
            line_segments = LineCollection(self.variables.segments,
                                           self.pyplot_utils.linewidths,
                                           linestyle=self.pyplot_utils.linestyle)
            line_segments.set_color(self.pyplot_utils.rgb_array_full_palette)
            if self.variables.set_y_margins_per_frame:
                plot_data = self.variables.segments[:, :, 1]
                y_range = plot_data.max() - plot_data.min()
                self.variables.ymin = plot_data.min() - y_range * self.variables.y_margin
                self.variables.ymax = plot_data.max() + y_range * self.variables.y_margin
            self.pyplot_canvas.ax.set_ylim(self.variables.ymin, self.variables.ymax)

            self.pyplot_canvas.ax.add_collection(line_segments)
            self.pyplot_canvas.canvas.draw()
        else:
            pass<|MERGE_RESOLUTION|>--- conflicted
+++ resolved
@@ -18,10 +18,6 @@
 class PyplotCanvas(tkinter.LabelFrame):
     def __init__(self, master):
         tkinter.LabelFrame.__init__(self, master)
-<<<<<<< HEAD
-
-=======
->>>>>>> 9e73b475
         fig = Figure()
         self.ax = fig.add_subplot(111)
 
