--- conflicted
+++ resolved
@@ -1,11 +1,8 @@
 # This details the important differences introduced in sarpy 1.2
 
-<<<<<<< HEAD
-* .34 - Making the annotation object definitions more coherent and useful for
+* .35 - Making the annotation object definitions more coherent and useful for
             annotation tool usage
-=======
 * .34 - Changing the serialization format for xml floating point to exponential
->>>>>>> d608d8c6
 * .33 - Upping the serialized digits in xml double fields from 16 to 17
 * .32 - Fixing bug for left looking radarsat SLC data
 * .31 - Adding a command-line utility for adding a nominal noise polynomial
