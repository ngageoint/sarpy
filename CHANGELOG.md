# Change Log

SarPy follows a continuous release process, so there are lots of releases. Since 
essentially every commit corresponds to a release, specific release points are 
not being annotated in github.

<<<<<<< HEAD
## [1.3.0] - 2022-03-XX
### Changed
Overhaul of the file reading base structures and extension to allow the use of 
pathlib paths in addition to filename strings
=======
## [1.2.64] - 2022-03-22
### Fixed
Fixed a bug associated with a plane projection where the column unit vector was 
misidentified

## [1.2.63] - 2022-03-16
### Added
Created a few methods for parsing a sicd structure directly from an xml file

## [1.2.62] - 2022-03-08
### Changed
- Made md5 checksum calculation optional for afrl/rde construction
- Permit an optional call which returns of raw values (not cast to unit8/16) 
  from remap functions

### Fixed
Fixed the PEDF remap calculation
>>>>>>> e52c1b30

## [1.2.61] - 2022-03-02
### Fixed
Resolving bug/error in NITF segmentation scheme and the population of SICD/SIDD 
segmentation details

## [1.2.60] - 2022-03-01
### Fixed
Resolving BIP chipper definition/application bug for segmented files

## [1.2.59] - 2022-02-23
### Fixed
Update for CSG metadata `Doppler Rate vs Azimuth Time Polynomial` location change

## [1.2.58] - 2022-02-17
### Fixed
Resolved bug in NITF with compression, but the support is still only partial and 
fairly fragile

## [1.2.57] - 2022-02-15
### Changed
Incorporating changes to AFRL/RDE labeling structure agreed upon on 2022-02-15

## [1.2.56] - 2022-02-07
### Fixed
Fixed a bug in scaling failure for the creation of KMZ from SICD

### Added
- A ReferencePoint property to SIDD.Measurement
- Basic image registration functions for 
    - finding the best adjustable projection parameters to fit known geo-location and 
    observed image location
    - find the best geophysical location given a collection of images and observed 
    image locations

## [1.2.55] - 2022-02-01
### Changed
Modified the RGIQE parameters to a more agreed upon version

## [1.2.54] - 2022-01-31
### Changed
Finalizing changes to the AFRL/RDE structure agreed upon on 01/26/2022

## [1.2.53] - 2022-01-25
### Changed
Add a CPHD validation check for existence of ImageGrid

### Fixed
Resolves a potentially invalid gc.collect call

## [1.2.52] - 2022-01-19
### Added
- Adds links to NGA standards documents in the readme
- Introduction of a subset SICD reader class implementation

### Changed
Update to AFRL/RDE based on agreed upon changes

### Fixed
- Documentation fixes
- Resolves projection to DEM bug in expected shape of results

## [1.2.50] - 2022-01-11
### Fixed
- Bug fixes for AFRL label structure

## [1.2.49] - 2022-01-07
### Fixed
Resolving some error catching when trying to open vanilla tiff

## [1.2.48] - 2022-01-05
### Fixed
Resolves bug which resulted in empty columns in orthorectified image

## [1.2.47] - 2021-12-30
### Fixed
Corrects a number of bugs and code smells revealed by SonarQube

## [1.2.46] - 2021-12-29
### Added
- Introduction of rational polynomial fitting tools
- New projection helper using rational polynomial model (for speed)

### Changed
- Split original AFRL label structures and AFRL/RDE structures for NGA specific 
usage
- Split sarpy.processing.orthorectification module into subpackage

## [1.2.45] - 2021-12-20
### Fixed
Correction of population of SICD ModeType for specific ICEYE collection mode SLC

## [1.2.44] - 2021-12-06
### Fixed
Correction of minor bugs in AFRL label structure population and serialization

## [1.2.43] - 2021-11-30
### Changed
More improvements to Capella SLC reader. *(Remains an incomplete work-in-progress.)*
 
### Fixed
- Completes resolution of bug with unicode handling in sicd validation from 1.2.41
- Correction to SICD and SIDD writing for image segmentation to comply with 
standards requirements. *(Before here, "large" images with more than 99,999 
columns were incorrectly segmented.)*

## [1.2.41] - 2021-11-16
### Fixed
Resolves bug with unicode handling in sicd validation. 
*(This proves to be incomplete.)*

## [1.2.40] - 2021-11-15
### Changed
Updates AFRL label structures with agreed changes

## [1.2.39] - 2021-11-04
### Fixed
- Fixes (edge case) computation of doppler centroid polynomials for Cosmo SkyMed 
2nd generation SLC reader
- Fixes logging configuration issues for command-line utilities

## [1.2.38] - 2021-11-03
### Changed
- Some improvements to the Capella SLC reader, but support remains incomplete
- Adds a check for SICDTypeReaders to ensure that chipper sizes agree with 
expected values

## [1.2.37] - 2021-11-02
### Added
Adds a `CollectEnd` property for sicd.Timeline of type `numpy.datetime64`

### Changed
Centralizing the xml floating point serialization format. Reverts to format `G` 
for many fields, in relation to changes form 1.2.34.

## [1.2.36] - 2021-10-27
### Changed
- Refactor of the sarpy.annotation structures and elements for improved clarity.
- Extensions, bug fixes, and improvements of geometry object definitions.

## [1.2.35] - 2021-10-25
### Changed
Changes the Radiometric polynomials for SICD subaperture degradation and the 
rgiqe methods for degrading to a desired quality. *(This proves to be incorrect.)*

## [1.2.34] - 2021-10-22
### Changed
Serialize most xml fields of type double using 17 decimals, versus 16, for full 
precision, and uses the exponential format for most. 
*(Modified in the immediate future.)*

## [1.2.32] - 2021-10-21
### Fixed
Bug fix for left looking radarsat SLC data

## [1.2.31] - 2021-10-18
### Added
Adds a command-line utility for populating a SICD nominal noise polynomial, 
given the presence of other RCS polynomials

### Fixed
Account for noise and Radiometric SF poly changes due to subaperture and 
weighting changes in sarpy.processing.normalize_sicd methods

## [1.2.29] - 2021-10-15
### Fixed
- Corrects DeltaKCOA and DopCentroidPoly population for Cosmo SkyMed 2nd generation
- Bug fix SICD.RadarCollection extra parameter parsing

## [1.2.28] - 2021-10-13
### Fixed
- Bug fixes for sicd validation of version 1.1 date and pfa bounds consistency 
checking for the spotlight case
- Ensure that FTITLE and IID2 nitf header fields in a sicd file will be prefixed 
with 'SICD:' if attepting to write a version 1.1 SICD file
- Correcting data for SICD version 1.1.0 schema

## [1.2.27] - 2021-10-09
### Fixed
Bug fix for left facing TerraSAR-X SLC data symmetry orientation

## [1.2.26] - 2021-10-04
### Added 
Adds CPHDTypeReader and CRSDTypeReader abstract class definitions for better 
inheritance structure.

### Changed
- Moves CRSD implementation from sarpy.io.phase_history to new subpackage 
sarpy.io.received for conceptual clarity.
- Replaces the bad slice convention parsing from the __call__ method with
        the standard expected for Python

## [1.2.24] - 2021-10-01
### Added 
- Adds and AbstractReader class definition for better inheritance structure. 
- Adds SICDTypeReader and SIDDTypeReader abstract class definitions for better 
inheritance structure.

### Changed
Remap methods changed from flat functions to callable class implementation, for 
more clear preservation of remap function state variables

### Fixed
Bug fix for file reader `fileno` property usage

## [1.2.23] - 2021-09-29
### Added
Introduces RGIQE methods with sicd degradation functions and a method for 
producing a sicd/reader with reweighting and/or subaperture processing applied

### Changed
- Adjustments of unit tests to skip versus fail missing tests for CPD validation. 
- Refactors some elements of SICD window population to use the 
sarpy.processing.windows module.

### Removed
Drops stated support for Python 2.7

## [1.2.22] - 2021-09-20
### Changed
Includes population of North in SIDD exploitation features construction

### Fixed
Fixes deprecated numpy.object type usage

## [1.2.21] - 2021-09-17
### Fixed
- Bug fix for default sicd conversion naming scheme.
- Bug fix for Capella SLC symmetry orientation.

## [1.2.19] - 2021-09-16
### Added
Creates command-line utility for SICD chip production

### Changed
Unified NITF header field value preservation in sicd and sidd reader, writer, 
and conversion 

## [1.2.18] - 2021-09-15
### Changed
Creates a few methods in the sicd reader to permit preservation of more nitf 
fields when copying a sicd

## [1.2.17] - 2021-09-13
### Changed
Updates the preliminary Capella SLC format reader to accommodate SPOTLIGHT mode 
data. *This remains a work-in-progress.*

## [1.2.16] - 2021-09-10
### Changed
Updates the preliminary Capella SLC format reader to the structure of the actual 
data, and dropping support for the deprecated pre-release format data. *This 
remains a work-in-progress.*

## [1.2.15] - 2021-09-08
### Added
Creates sarpy.processing.windows module for more unified handling of commonly used
Fourier windowing definitions and functions

### Fixed
Tidies up deprecated numpy.bool definitions

## [1.2.14] - 2021-09-02
### Added
Adds support for ENU coordinate system data in geocoords transform paradigm

## [1.2.13] - 2021-08-31
### Added
- Adds upport for reading GFF version 1.6, 1.8, and 2.X files.
- Creates some helper functions/classes for AFRL label data construction.

## [1.2.12] - 2021-08-12
### Changed
xml handling moved to a centralized sub-package for conceptual consistency 
and clarity

### Added
Initial effort for enabling interpretation and production of labelled image data
following the AFRL labeling scheme

### Fixed
Attempt at CPHD validation fix for PVP values

## [1.2.11] - 2021-08-04
### Changed
Moves to module based logging scheme, which permits sarpy specific log 
configuration

## [1.2.10] - 2021-07-22
### Fixed
Minor bug fixes for CPHD fields

### Added
Adds support for reading and writing Compensated Received Signal Data (CRSD) 
format files and data

## [1.2.9] - 2021-07-16
### Fixed
Fixes error in Cosmo SkyMed SLC mode handling

## [1.2.8] - 2021-07-14
### Fixed
Corrects population of SICD metadata 2nd generation Cosmo SkyMed SLC QuadPol 
collections correctly

## [1.2.7] - 2021-06-30
### Changed
More SICD validation corrections and improvements

## [1.2.6] - 2021-06-29
### Fixed
Fixes a bug in the create_kmx command line usage

### Changed
- Improves sicd validation, including checks for values in GeoData.ImageCorners, 
GeoData.ValidData, and ImageData.ValidData, check consistency between 
RadarCollection.RcvChannels and ImageFormation.RcvChanProc, check consistency 
between sicd structure and the appropriate NITF DES subheader values and Image 
segment structure.
- Improves sidd validation by checking consistency between sidd structure and the 
appropriate NITF DES subheader values and Image segment structure.

## [1.2.5] - 2021-06-21
### Fixed
Correct check if SICD Grid.Type is one of expected types

## [1.2.4] - 2021-06-16
### Added
Replaces the use of IOError with custom error, which simplifies and improves 
error handling

## [1.2.2] - 2021-06-14
### Fixed
Bug fixes for NITF 2.0 implementation and NITF LUT usage

## [1.2.1] - 2021-06-11
### Fixed
Bug fixes for complex NITF construction, the Poly2DType shift method, the 
BSQChipper, and NITF writing for an extra long/wide image

## [1.2.0] - 2021-05-27
### Changed
Initialized with streamlining and simplification of reader structure

# 1.2

## [1.1.78] - 2021-05-24
Improving documentation for geometry/projection elements

## [1.1.77] - 2021-05-20
Bug fix in writing MONO16I SIDD

## [1.1.76] - 2021-05-18
Refining examples and incorporating documentation hosting at readthedocs

## [1.1.75] - 2021-05-12
Correcting bugs in the nrl, linear, and log remap functions

## [1.1.74] - 2021-05-11
Introducing the ability to read SICD, SIDD, and some NITF files from file-like
object. This is generally geared towards usage with smart_open for possible S3 usage.

## [1.1.73] - 2021-04-30
- Corrected another mistake in the SIDD version 2 schema and element production
- Corrected some mistakes in the included SIDD version 2 schema

## [1.1.71] - 2021-04-29
Introducing basic SIDD consistency check, and debugging the squint calculation

## [1.1.70] - 2021-04-28
- Debugging SIDD Version 2.0 structure produced in create_product methods
- Debugging of poor classification extraction in SIDD production for both versions
- Reorganization of SIDD schemas and inclusion in package data

## [1.1.69] - 2021-04-27
- Debugging SIDD Version 1.0 structure producted in create_product methods
- Introduction of a reader implementation which directly uses an array or memmap,
which is intended merely to provide unified integration for tool usage.

## [1.1.67] - 2021-04-19
Fix for the range doppler rate polynomial definition for Cosmo SkyMed

## [1.1.66] - 2021-04-15
- Updating Cosmo SkyMed 2nd generation column impulse response population
- Introduces helper method for converting image coordinates to coordinates for
polynomial evaluation
- Fixed sign convention in SICD related Fourier helper methods
- Fixed state issues with ortho-rectification model populated from
sicd.RadarCollection.Area

## [1.1.65] - 2021-04-08
CCINFA tre definition bug fix and SICD AmpTable usage bug fix

## [1.1.64] - 2021-04-05
- Loosening the handling for poorly formed SICD structure
- Making file type discovery logging less verbose

## [1.1.62] - 2021-03-30
CPHD Consistency Improvements

## [1.1.61] - 2021-03-24
Introduction of Cosmo SkyMed 2nd generation support

## [1.1.60] - 2021-03-23
Creating a command line utility to dump some CPHD metadata

## [1.1.59] - 2021-03-22
- Implementing support for reading masked NITF without compression, read band
sequential format, and correction of band interleaved by block reading.
- What remains is more general support for compression, which is likely not high
on the list of priorities.

## [1.1.58] - 2021-03-15
- Creating command line utility for creating SIDD products from a SICD type reader
- Creating command line utility for creating KMZ products from a SICD type reader
- Streamlining the command line utility for performing a dump of a NITF header

## [1.1.57] - 2021-03-09
- Fixing tre loop parsing issue for ACCHZB, OBJCTA, and CCINFA
- Final verification for SICD.RadarCollect.Area for definition for default SIDD image bounds

## [1.1.55] - 2021-03-08
Bug fixes for CPHD writing

## [1.1.54] - 2021-03-05
Further debugging SICD.RadarCollect.Area for definition for default SIDD image bounds

## [1.1.53] - 2021-03-04
Introducing CPHD 1.0 writing capabilities and improved CPHD reading for both versions

## [1.1.52] - 2021-03-02
Use SICD.RadarCollect.Area for definition for default SIDD image bounds

## [1.1.51] - 2021-02-16
Introduced validity check for SICD in the consistency module

## [1.1.50] - 2021-02-15
Imposing print function complicance for Python 2.7 usage

## [1.1.49] - 2021-02-12
Completion of annotation and geometry elements for apps usage

## [1.1.48] - 2021-02-05
- Bug fixes for CPHD AntGainPhase support array reading
- Labeling schema modifications and geometry elements modifications

## [1.1.47] - 2021-02-02
- Modification of extracted CSK metadata for proper ImpRespBW population
- Top level structures for SICD, SIDD, and CPHD better handle default xml tag
- Change to aperture_filter for sarpy_apps usage
- Changes and fixes in geometry_elements for sarpy_apps usage

## [1.1.46] - 2021-01-25
Valkyrie added CPHD consistency checked and some CPHD associated unit tests

## [1.1.45] - 2021-01-05
- Refining some validation parameters checks
- Refining CMETAA usage, annotation schema improvements, and nitf header methods

## [1.1.43] - 2020-12-21
Clean-up of opener definitions and functionality

## [1.1.42] - 2020-12-18
- Minor fix to setup.py definition
- Added reader_type property for reader to clarify intent and usage

## [1.1.40] - 2020-12-17
Debugging CMETAA definition and usage

## [1.1.39] - 2020-12-16
Debugging the Exploitation Calculator for SIDD population

## [1.1.38] - 2020-12-15
Adjust TRE definitions to avoid errors in improperly parsing numeric fields

## [1.1.37] - 2020-12-13
Adding preliminary support for NITF 2.0

## [1.1.36] - 2020-12-10
Minor adjustment for some basic NITF header elements for bug fixes

## [1.1.35] - 2020-12-08
Removal of deprecated code and revamp/expansion of unit testing

## [1.1.34] - 2020-12-02
Correction for difference between KompSat and CSK metadata

## [1.1.33] - 2020-12-01
- Correction of radar mode determination for KompSat
- Bug fixes for Cosmo Skymed and fine-tuning KompSat support

## [1.1.31] - 2020-11-25
Bug fixes for sicd structure serialization

## [1.1.30] - 2020-11-20
- Make the SICD version 1.1 creation an option, versus the default
- Created SICD file will now be version 1.1, if the polarization permits

## [1.1.28] - 2020-11-13
Fixed bug in PFA validation inspection

## [1.1.27] - 2020-11-06
Minor debugging of CSK metadata

## [1.1.26] - 2020-11-04
- Adding more robust SICD validation tests
- README update for installation

## [1.1.24] - 2020-10-21
Debugging PALSAR ADC rate population and improving some docstrings

## [1.1.23] - 2020-10-19
Added PALSAR (ALOS2) reading support for level 1.1 products

## [1.1.22] - 2020-10-13
Making suggested name more resistant to errors

## [1.1.21] - 2020-10-08
Adding RCM NITF format data support

## [1.1.20] - 2020-10-07
- SICD naming scheme separation
- Added TerraSAR-X reading support for level 1 products
- Repaired ICEYE/CSK data reading bug which omitted last row

## [1.1.17] - 2020-10-06
Repaired ICEYE and CSK chipper definition bug

## [1.1.16] - 2020-09-25
Treat RCM ScanSAR as spotlight for appropriate processing

## [1.1.15] - 2020-09-24
Resolved SICD writing bug for integer data

## [1.1.14] - 2020-09-23
Improved docstrings on RCM ScanSAR methods

## [1.1.13] - 2020-09-21
Bug fix for RSMGGA tre element

## [1.1.12] - 2020-09-18
- Added ScanSAR support for RCM reader
- Bug fixes for some NITF header element parsing
- Very basic example refinement

## [1.1.9] - 2020-09-15
Introducing more general complex valued NITF support and more general BIP support

## [1.1.8] - 2020-09-08
Fixing polygon inclusion bug for orientation

## [1.1.7] - 2020-09-03
Bumping the required numpy version so datetimes are handled correctly

## [1.1.6] - 2020-09-02
Bug fixes for ICEYE data ordering, RCM classification string, and DTED bounding box definition

## [1.1.5] - 2020-09-01
- Improvements and debugging for DTED and projection to DEM
- Changed some functionality in aperture filter

## [1.1.3] - 2020-08-25
- Added helper methods for aperture tool processing
- Fixed bug for NITF block ordering
- Improvements to change detection support

## [1.1.0] - 2020-08-21
Initialized with more general NITF reading support, including supporting compressed
image segments, and introduced preliminary capability for reading a standard
change detection package

# 1.1

## [1.0.53] - 2020-08-
SICD normalization method bug fixes

## [1.0.52] - 2020-08-13
- Fine-tuning parameter defaults and naming in projection methods
- Fixed subtle bug in projection to constant HAE method
- Introduced projection methods for SIDD structures
- Bug fix for SICD normalization methods

## [1.0.48] - 2020-08-12
Making SICD normalization methods more robust

## [1.0.47] - 2020-08-10
- Tidy up ICEYE parameter values
- Tidy up chipper argument values

## [1.0.45] - 2020-08-07
- Introduced ICEYE reading capability
- Handling some edge cases for ortho-rectification issues

## [1.0.43] - 2020-08-06
Fixed bug in SICD.RadarCollection.Area and SICD.MatchInfo parsing

## [1.0.42] - 2020-08-05
- Introduced coherent KMZ and SIDD product creation
- Resolved CPHD Version 1.0 bug for PVP parsing

## [1.0.40] - 2020-07-29
- Adjust ImageBeamComp for derived formats
- Account for non-convexity of projection for ortho-rectification

## [1.0.38] - 2020-07-28
- Clarified some projection parameters and documentation
- Optimized some ortho-rectification parameters

## [1.0.36] - 2020-07-27
Refactored CSI and subaperture processing and introduced practical SIDD creation

## [1.0.35] - 2020-07-21
Added support for Capella format data

## [1.0.34] - 2020-07-15
Fixed NITF bug for image size

## [1.0.33] - 2020-07-14
Some general NITF compatibility updates

## [1.0.32] - 2020-07-13
Added support for blocked NITF files and improved NITF header handling

## [1.0.31] - 2020-07-10
Correct minor issues for CPHD and xml interpretation

## [1.0.30] - 2020-07-09
Provide aggregate complex type reader, and sicd partitioning methods

## [1.0.29] - 2020-07-08
- Various fixes for tiff reading and reorganization
- Reorganization of sarpy.io structure into proper categories

## [1.0.27] - 2020-07-02
- General purpose ortho-rectification capabilities introduced.
- 2020-06-Introduce file_name property for reader objects

## [1.0.25] - 2020-06-30
Resolving usage of numpy.stack to properly allow numpy 1.9.

## [1.0.24]
Bug fix for the CPHD version 0.3 GlobalType definition.

## [1.0.23]
Moved the general tk_builder, and specific sarpy_apps into their own repos

## [1.0.22]
Cleaned up error production and catching for file opening effort

## [1.0.21]
Introduced basic CPHD (0.3 and 1.0) reading capability

## [1.0.20]
Introduced NISAR reading capability

## [1.0.19]
Base SIDD reading and writing capability

## [1.0.18]
Bug fix for appropriate error catching during file reading effort

## [1.0.17]
Bug fix for point projection method

## [1.0.16]
Fixing BigTiff error

## [1.0.15]
Introducing suggested name capability for the SICD

## [1.0.14]
Making security tag setting in NITF more flexible, and fixing bug

## [1.0.13]
Introduction of metaicon gui element

## [1.0.12]
Introduction of basic SIDD elements, still experimental.

## [1.0.11]
Debugging RNIIRS population

## [1.0.10]
Defining a few more relevant SICD.SCPCOA properties

## [1.0.9]
Moving latlon functions back into main branch

## [1.0.8]
Bug fix for polarization data and population of RNIIRS

## [1.0.7]
Small bug fix in converter file naming scheme process

## [1.0.6]
Fixing a small but fatal bug for TRE parsing

## [1.0.5]
Modified string enum parsing for NITF header to make data errors non-fatal

## [1.0.4]
Improvements for GUI behavior and annotation tool

## [1.0.3]
Refactored NITF elements for clarity and better documentation

## [1.0.2]
Made polynomial shift simpler and added for Poly2D

## [1.0.1]
Added a very basic ccd calculation and two SICD properties

## [1.0.0]
Start of version after major refactor<|MERGE_RESOLUTION|>--- conflicted
+++ resolved
@@ -4,12 +4,11 @@
 essentially every commit corresponds to a release, specific release points are 
 not being annotated in github.
 
-<<<<<<< HEAD
 ## [1.3.0] - 2022-03-XX
 ### Changed
 Overhaul of the file reading base structures and extension to allow the use of 
 pathlib paths in addition to filename strings
-=======
+
 ## [1.2.64] - 2022-03-22
 ### Fixed
 Fixed a bug associated with a plane projection where the column unit vector was 
@@ -27,7 +26,6 @@
 
 ### Fixed
 Fixed the PEDF remap calculation
->>>>>>> e52c1b30
 
 ## [1.2.61] - 2022-03-02
 ### Fixed
