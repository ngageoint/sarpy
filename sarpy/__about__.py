# MIT License
#
# Copyright (c) 2020 National Geospatial-Intelligence Agency
#
# Permission is hereby granted, free of charge, to any person obtaining a copy
# of this software and associated documentation files (the "Software"), to deal
# in the Software without restriction, including without limitation the rights
# to use, copy, modify, merge, publish, distribute, sublicense, and/or sell
# copies of the Software, and to permit persons to whom the Software is
# furnished to do so, subject to the following conditions:
#
# The above copyright notice and this permission notice shall be included in all
# copies or substantial portions of the Software.
#
# THE SOFTWARE IS PROVIDED "AS IS", WITHOUT WARRANTY OF ANY KIND, EXPRESS OR
# IMPLIED, INCLUDING BUT NOT LIMITED TO THE WARRANTIES OF MERCHANTABILITY,
# FITNESS FOR A PARTICULAR PURPOSE AND NONINFRINGEMENT. IN NO EVENT SHALL THE
# AUTHORS OR COPYRIGHT HOLDERS BE LIABLE FOR ANY CLAIM, DAMAGES OR OTHER
# LIABILITY, WHETHER IN AN ACTION OF CONTRACT, TORT OR OTHERWISE, ARISING FROM,
# OUT OF OR IN CONNECTION WITH THE SOFTWARE OR THE USE OR OTHER DEALINGS IN THE
# SOFTWARE.


__all__ = ['__version__',
           '__classification__', '__author__', '__url__', '__email__',
           '__title__', '__summary__',
           '__license__', '__copyright__']


<<<<<<< HEAD
__version__ = "1.2.35"
__version__ += '.post0'
=======
__version__ = "1.2.36"
>>>>>>> bb0b820c


__classification__ = "FOUO"  # indicates DI2E hosted version
__author__ = "National Geospatial-Intelligence Agency"
__url__ = "https://github.com/ngageoint/sarpy"
__email__ = "Wade.C.Schwartzkopf@nga.mil"


__title__ = "sarpy"
__summary__ = "Python tools for reading, writing, and simple processing of complex SAR data and other " \
              "associated data."


__license__ = "MIT License"
__copyright__ = "2020 {}".format(__author__)<|MERGE_RESOLUTION|>--- conflicted
+++ resolved
@@ -27,12 +27,8 @@
            '__license__', '__copyright__']
 
 
-<<<<<<< HEAD
-__version__ = "1.2.35"
+__version__ = "1.2.36"
 __version__ += '.post0'
-=======
-__version__ = "1.2.36"
->>>>>>> bb0b820c
 
 
 __classification__ = "FOUO"  # indicates DI2E hosted version
