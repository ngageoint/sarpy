--- conflicted
+++ resolved
@@ -1,11 +1,8 @@
 # This details the important differences introduced in sarpy 1.2
 
-<<<<<<< HEAD
-* .31 - Making the annotation object definitions more coherent and useful for
+* .32 - Making the annotation object definitions more coherent and useful for
             annotation tool usage
-=======
 * .31 - Adding a command-line utility for adding a nominal noise polynomial
->>>>>>> ec54673e
 * .30 - Account for noise and Radiometric SF poly changes due to subaperture
         and weighting changes
 * .29 - Fixing bug in SICD.RadarCollection for parsing extra parameters
