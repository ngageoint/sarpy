--- conflicted
+++ resolved
@@ -1,5 +1,5 @@
 """
-Methods to transform SICD data to a common state.
+Functions to transform SICD data to a common state.
 """
 
 import numpy
@@ -35,13 +35,8 @@
     if not isinstance(poly2, numpy.ndarray) and poly2.ndim == 2:
         raise TypeError('poly2 must be a two-dimensional numpy array.')
     out = numpy.zeros((max(poly1.shape[0], poly2.shape[0]), max(poly1.shape[1], poly2.shape[1])), dtype='float64')
-<<<<<<< HEAD
-    out[:poly1.shape[0], : poly1.shape[1]] += poly1
-    out[:poly2.shape[0], : poly2.shape[1]] += poly2
-=======
     out[:poly1.shape[0], :poly1.shape[1]] += poly1
     out[:poly2.shape[0], :poly2.shape[1]] += poly2
->>>>>>> cd0e2b04
     return out
 
 
@@ -146,6 +141,7 @@
 
     return _is_not_skewed(sicd, dimension) and _is_uniform_weight(sicd, dimension) and \
            _is_fft_sgn_negative(sicd, dimension)
+
 
 
 class DeskewCalculator(FullResolutionFetcher):
@@ -201,8 +197,6 @@
         self._sicd = the_sicd
         row_delta_kcoa_poly, self._row_fft_sgn = _get_deskew_params(the_sicd, 0)
         col_delta_kcoa_poly, self._col_fft_sgn = _get_deskew_params(the_sicd, 1)
-
-        # TODO: what if the off axis delta_kcoa_poly is not [[0, ], ] to start with? We just add them?
         if self.dimension == 0:
             self._delta_kcoa_poly_axis = row_delta_kcoa_poly
             delta_kcoa_poly_int = polynomial.polyint(row_delta_kcoa_poly, axis=0)
@@ -345,6 +339,7 @@
             fft_sign = the_sicd.Grid.Row.Sgn
         except (ValueError, AttributeError):
             pass
+
     else:
         try:
             delta_kcoa_poly = the_sicd.Grid.Col.DeltaKCOAPoly.get_array(dtype='float64')
@@ -368,7 +363,6 @@
     row_array : numpy.ndarray
     col_array : numpy.ndarray
     fft_sgn : int
-    dimension : int
 
     Returns
     -------
