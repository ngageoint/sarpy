--- conflicted
+++ resolved
@@ -1,12 +1,9 @@
 # This details the important differences introduced in sarpy 1.2
 
-<<<<<<< HEAD
-* .35 - Making the annotation object definitions more coherent and useful for
+* .36 - Making the annotation object definitions more coherent and useful for
             annotation tool usage
-=======
 * .35 - Correcting the Radiometric polynomials for SICD subaperture degradation
         and the rgiqe methods for degrading to a desired quality
->>>>>>> 5edaefab
 * .34 - Changing the serialization format for xml floating point to exponential
 * .33 - Upping the serialized digits in xml double fields from 16 to 17
 * .32 - Fixing bug for left looking radarsat SLC data
