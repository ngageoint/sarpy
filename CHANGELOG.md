# Change Log

SarPy follows a continuous release process, so there are fairly frequent releases. 
Since essentially every (squash merge) commit corresponds to a release, specific 
release points are not being annotated in GitHub.

## [1.3.59-rc]
### Added
- `noxfile.py`
- TOA visualization to `sarpy/visualization/cphd_kmz_product_creation.py`
- Unit tests for `sarpy/tests/io/complex/sicd_elements`
- `sarpy/tests/io/phase_history/cphd1_elements/conftest.py`
- Unit tests for `sarpy/tests/io/phase_history/cphd1_elements`
- CPHD 1.0.1 xml examples to `sarpy/tests/data`
- `sarpy/processing/sicd/spectral_taper.py` and `sarpy/utils/sicd_sidelobe_control.py`
- `--remap` argument to `sarpy/utils/create_product.py`
- `GDM` to `sarpy/visualization/remap.py`
- Unit tests for `sarpy/consistency/sicd_consistency.py`
- Support reading CPHDs with an AmpSF PVP whose Data/SignalArrayFormat is CF8
- Unit tests for `sarpy/consistency/sidd_consistency.py`
- Support for MATESA TRE
- Support reading/writing CPHDs with compressed signal arrays
- Support for numpy 2.0
### Fixed
- `sarpy.io.kml.add_polygon` coordinate conditioning for older numpy versions
- Replace unsupported `pillow` constant `Image.ANTIALIAS` with `Image.LANCZOS`
- `sarpy/io/phase_history/cphd1_elements/GeoInfo.py` setters
- SquintAngle calculation in `sarpy/io/complex/sicd_elements/SCPCOA.py`
- Incorrectly assigned Graze in SIDD 2.0.0 and SIDD 3.0.0 ExploitationFeatures
- SIDD `TimeCOAPoly` calculation
- Set SIDD Display/Interpolation/Operation values to CORRELATION
- `sarpy.io.phase_history.cphd1_elements.PVP.PVPType.get_size()`
- SICD file reading in `sarpy/consistency/sicd_consistency.py`
- Protect waveform validation from `waveform.TxFreqStart == None` in `sarpy/io/complex/sicd_elements/RadarCollection.py`
- Fix `sarpy/io/complex/sicd_elements/Timeline.py` validation code to allow IPP T1End == T2Start
- Properly close file objects in NITF and CPHD writers
- SIDD file reading in `sarpy/consistency/sidd_consistency.py`
- Application of adjustable parameter offsets in RIC frames during projection
- Overflow bug in `ComplexFormatFunction` magnitude/phase -> real/imag
- NITF image subheader parsing when there are more than 9 bands
- Population of SIDD ExploitationFeatures resolution metadata when processed from a SICD
- Fix BANDSB implementation to parse correctly
- SingleLUTFormatFunction application for LUT with more than one dimension
- SIDD NITF IALVL/IDLVL for NITFs consisting of multiple image segments and/or product images
- Reading/writing of uncompressed NITF image segments with two complex-component bands interleaved by block/row
- Replace deprecated `matplotlib.cm.get_cmap` with `matplotlib.pyplot.get_cmap`
- ReferencePoint attribute in SIDD MeasurementType objects
- Sentinel clutter radiometric polynomials are no longer transposed
- NITFWriter no longer closes passed in file objects
- Various SICD and SIDD elements fixed to better match NGA standard
- Fixed case where DTEDInterpolator applied geoid offset incorrectly
- Improved DTEDInterpolator handling of missing DEMs
- SIDD 3.0.0 point projection
- Restored missing antenna beam footprints in some KMZs
- DTED parsing for tiles with null values
- Improved mapping of SICD -> SIDD polarizations
- Incorrect SIDD ISM.compliesWith definition
<<<<<<< HEAD
- SIDD 2.0+ FilterType handling
=======
- SIO reading/writing
>>>>>>> 22a7360f

## [1.3.58] - 2023-08-07
### Added
- Added additional tests to test_sicd_elements_geodata.py
### Fixed
- setGeoInfo() definition and typos in GeoData.py.

## [1.3.57] - 2023-08-02
### Added
- Added ability to generate KMZ files from CRSD data.
- Added antenna visualization to complex-image KMZ.
### Changed
- Changed polygon conditioning for KMZs created around antimeridian.
### Fixed
- SARPY correctly using fieldnames to ensure PVPs are transcribed in proper order in
sarpy.io.phase_history.cphd's write_pvp_array function.
- SARPY correctly creating overview for SICDS that have Area but no Area.Plane.

## [1.3.56] - 2023-07-25
### Added
- Added test for SARPY RMA in sicd_elements module. 

## [1.3.55] - 2023-07-19
### Added
- Added test for SARPY to/from XML logic.
### Fixed
- Fixed AntGPid typo to AntGPId.
- Fixed SARPY correctly finding TxAntenna/RcvAntenna PVPs using from_file in cphd_consistency.py.
- Fixed SARPY correctly specifying EBFreqShiftSF in AntPatternType.
- Fixed SARPY correctly handling AddedParameters as a single element with repeated Parameter children.
- Fixed EndPoint type to Endpoint.
- Fixed SARPY correctly including index as a child element instead of an attribute in LSVertexType. 

## [1.3.54] - 2023-07-19
### Added
- Added RadarModeType class to SIDD with SCANSAR option.

## [1.3.53] - 2023-07-11
### Added
- Added 3db contours to transmit and receive beam footprints for CPHD KMZs.

## [1.3.52] - 2023-07-10
### Added
- Added additional tests for sicd_elements ImageCreation.py.

## [1.3.51] - 2023-07-10
### Added
- Added additional tests for sicd_elements CollectionInfo.py.
### Fixed
- Fixed bug in SARPY correctly checking mode types. 

## [1.3.50] - 2023-07-06
### Added
- Added additional tests for sicd_elements Antenna.py.

## [1.3.49] - 2023-07-05
### Fixed
- Fixed bug in SARPY correctly populating NITF FL field.
- Fixed bug in SARPY correctly using context manager interface when using SIDD product
creators to close/flush files.

## [1.3.48] - 2023-07-05
### Added
- Added tests for sicd_elements.blocks.
### Changed
- Changed some string formatting, and value error text in sicd_elements/blocks.py. 

## [1.3.47] - 2023-06-29
### Added
- Added support for SIDD v3.

## [1.3.46] - 2023-06-15
### Added
- Added consistency checks to the SICD validation_checks.py.

## [1.3.45] - 2023-06-15
### Added
- Added tests for sicd_elements module in test_sicd_elements_position.py

## [1.3.44] - 2023-06-14
### Added
- Added ability to generate KMZ files from CPHD data.

## [1.3.43] - 2023-06-09
### Fixed
- Fixed bug in Sarpy in correctly performing approximate value comparisons in consistency.py.

## [1.3.42] - 2023-06-02
### Fixed
- Fixed bug in Sarpy in correctly logging expected and populated value in SPCPCOA.py.
### Added
- Added new tests in test_sicd_elements_scpcoa.py.

## [1.3.41] - 2023-06-02
### Fixed
- Fixed bug in Sarpy not correctly validating schema versions.
### Changed
- Changed 2 term versioning to 3 term versioning for sicd, cphd, sidd, crsd schemas. 
- Changed schema version dates for 1.3.0 sicd and cphd.
- Changed test_sicd_elements_sicd.py to test for version 1.3.0. 

## [1.3.40] - 2023-05-26
### Fixed
- Fixed bug in Sarpy correctly not running a test if there is no geoid file, 
in test_geotiff1deg_reader.py 

## [1.3.39] - 2023-05-26
### Added
- Added new tests in test_sicd_elements_imageformation.py
### Fixed
- Fixed bug in Sarpy correctly setting self.TxFrequencyProc to TxFrequencyProcType when it 
doesn't exist.

## [1.3.38] - 2023-05-23
### Added
- Added llh parser to parsers.py.
### Changed
- Changed readme to align with changes to removal of sphinxcontrib-napoleon dependency.
- Changed dependencies in setup.py to align with readme. 

## [1.3.37] - 2023-05-16
### Added
- Added tests for sicd_elements for SICD.py and RadarCollection.py.
### Changed
- test_sicd_elements.py was split up into smaller more easily manageable python files.
### Fixed
- Fixed bug in SARPY correctly specifying SCP when instantiating GeoDataType in SICD.py
- Fixed spelling error for override parameter in SICD.py, base.py, SIDD.py, Fiduciallnfo.py, 
ObjectInfo.py, blocks.py, projection_helper.py.

## [1.3.36] - 2023-05-15
### Changed
- Changed geotiff2deg.py, user must now explicitly specify DEM reference
surface, or accept default value of EGM2008.
- Changed converter.py, and convert_to_sicd.py updated to reflect changes 
to geotiff2deg.py.

## [1.3.35] - 2023-05-08
### Fixed
- Fixed bug with readthedocs correctly building documentation per 
[readthedocs.org issue #10290](https://github.com/readthedocs/readthedocs.org/issues/10290)
and [sphinx-doc issue #10378](https://github.com/sphinx-doc/sphinx/issues/10378).

## [1.3.34] - 2023-05-08
### Added
- Added X1Y1 vs X2Y2 checks to cphd_consistency and test_cphd_consistency.

## [1.3.33] - 2023-05-02
### Added
- Added support for DEMs in GeoTIFF format.
- Added projection to a DEM for SCP and image corner coordinates in 
sarpy/utils/convert_to_sicd.py and sarpy/io/complex/converter.py modules 
when a GeoTIFF DEM file is used as a CLI argument in convert_to_sicd program. 

## [1.3.32] - 2023-05-01
### Fixed
- Fixed bug in SARPY correctly reading numerous nitf files in linux OS.
### Changed
- Minor cleaning in nitf.py.

## [1.3.31] - 2023-04-28
### Fixed
- Fixed bug in SARPY correctly reading data with odd number of rows with a 
stride that is not a multiple of the input size.

## [1.3.30] - 2023-04-24
### Added
- Added OSR checks to consistency.
### Fixed
- Fixed misspelling of DESOFLW in des.py

## [1.3.29] - 2023-04-24
### Added
- Added Radiometric and Timeline.IPP nodes to tests/data/example.sicd.xml
- Added Radiometric and Timeline.IPP nodes to tests/data/example.sicd.rma.xml
- Added tests for Radiometric.py, RgAzComp.py, Timeline.py, ImageData.py, 
and RadarCollection.py
to tests/io/complex/sicd_elements/test_sicd_elements.py

### Changed
- Updated code to align with PEP.

### Fixed
- Fixed bug in Sarpy correctly raising error when testing length of array in 
- sarpy/io/complex/sicd_elements/ImageData.py FullImageType
- Fixed bug in Sarpy correctly returning frequency band name for Hz in 
sarpy/io/complex/sicd_elements/RadarCollection.py
- Fixed bug in Sarpy correctly raising error when testing length of array in 
RadarCollection.py TxFrequencyType.from_array.
- Fixed bug in Sarpy correctly setting RcvFMRate in RadarCollection.py WaveformParametersType.

## [1.3.28] - 2023-04-21
### Fixed
- Fixed bug in Sarpy correctly handling negative longitudes when calculating 
longitude grid size in point_projection.image_to_ground_dem.

## [1.3.27] - 2023-04-17
### Added
- Tests for utils, validation_checks, PFA, RMA, and Grid
### Fixed
- Fixed bug in Sarpy correctly calling _derive_unit_vector_params with correct RMAParam.
- Fixed bug in Sarpy correctly checking Grid.type is RGAZIM and resetting type if not.
- Fixed bug in Sarpy returning 0 and not None in _derive_rg_az_comp 
when Grid.Col.DeltaKCOAPoly does not exist.

## [1.3.26] - 2023-03-17
### Changed
- Moved test_consistency and test_cphd_consistency from pytests folder to tests folder. 
### Fixed
- Fixed bug in SarPy correctly reading SIDDs with undeclared XML.
- Fixed bug in CPHD correctly using AmpScaling when reading CPHD signal arrays with.
integer types that have an AmpSF PVP.
- Fixed bug in CPHD consistency by updating tolerances and use of Approx in numpy comparisons.
### Added
- Added test for SIDD undeclared XML namespace.
- Added additional checks for cphd_consistency dwell polynomials.

## [1.3.25] - 2023-03-10
### Added
- Added additional checks for micro-parameters, and related metadata in cphd_consistency.
### Changed
- Improved cphd_consistency result formatting.
### Fixed
- Fixed GainPhaseArrayType._numeric_format typo when creating the dictionary. 
 
## [1.3.24] - 2023-03-08
### Added
- Added more coverage to test_geometry_elements

## [1.3.23] - 2023-02-23
### Fixed
- Fixed pixel_type check for get_format_function within SICDWriter.
### Added
- Added additional information in documents for writer class close() function 
to explicitly state that not closing file after writing can raise ValueErrors
when trying to read them. 

## [1.3.22] - 2023-02-23
### Added
- Added point projection tests.
 
## [1.3.21] - 2023-02-22
### Fixed
- Fixed bug with applying the correct endianness being applied when reading SIO data. 

## [1.3.20] - 2023-02-16
### Fixed
- Fixed bug with walrus operator and other modern syntax to ensure code is backwards 
compatible with older python versions. 3.8 and below.
### Changed
- Changed CPHD Consistency to remove antenna file tests. 

## [1.3.19] - 2023-02-13
### Fixed
- Fixed bug in check_channel_dwell_exist message
### Added
- Added auto-detection of schema for CPHD data.
- Added new check_file_type header check in tests.
- Added new check_identifier_uniqueness check in tests.
- Added new check_channel_normal_signal_pvp check in tests.
- Added new TOAExtended.TOAExtSaved check in tests.
- Added two new optional PVP checks, check_optional_pvps_fx, and check_optional_pvps_toa
- Added passes and skips to ConsistencyChecker
### Changed
- Changed cphd_consistency testing dependencies to be optional, skips the check if networkx, 
and shapely are not installed.
- Simplified pytest.skip usage in test_cphd_consistency.

## [1.3.18] - 2023-02-10
### Fixed
- Fixed a bug in SICD get_format_function correctly checking for PixelType.
### Added
- Added more tests to test_geocoords.py, switched from unittests to pytest.

## [1.3.17] - 2023-02-06
### Fixed
- Fixed bug in SICD converter returning 1D array instead of a 2D array.
### Added
- Added close connection for test_remote. 

## [1.3.16] - 2023-02-02
### Changed
- Misleading naming/comment for DMS
### Added
- Added Tests for latlon.

## [1.3.15] - 2023-02-02
### Fixed
- Fixed bug in intersection and bounding box code for geometry elements.
### Added
- Added Tests for geometry.

## [1.3.14] - 2023-01-11
### Fixed
- Fixed deprecated usage of numpy.bool
### Changed
- Updated documentation on usage of CPHD consistency check.

## [1.3.13] - 2022-11-21
### Fixed
- Fixed bug in correctly setting attribution for populate_nitf_information_into_sicd().
### Changed
- Changed links for SAR standards in the readme file, pointed links to the newest versions.

## [1.3.12] - 2022-11-15
### Fixed
- Fixed accuracy of TimeCOA and DeltaKCOA polygons for ICEYE Spotlight.

## [1.3.11] - 2022-11-08
### Fixed
- Fixed bug with conditional testing of NITF image header for jpeg2k files correctly 
testing and applying format for C8/regular and M8/with masking. 
### Added
- Added links to SAR data for Capella, NISAR, and CPHD file formats.
### Changed
- Changed links for general NITF, Radarsat-2, and PALSAR files.

## [1.3.10] - 2022-10-24
### Fixed
- Updated error message for IQ handing in CPHD reader.
- Refactored reference to MIL-STD-2500C NITF spec to "Joint BIIF Profile (JBP)".
- Fixed bug in correctly accounting for row stride from file like object.
[Pull Request 348](https://github.com/ngageoint/sarpy/pull/348)
- Fixed bug with SICD converter correctly conform to described relationship in the SICD D&I.
[Pull Request 349](https://github.com/ngageoint/sarpy/pull/349)
- Fixed bug with Grid.Col.DeltaKCOA poly correctly populated based on collection metadate 
and constant COA. [Pull Request 350](https://github.com/ngageoint/sarpy/pull/350)
### Added
- Added remap.py unit test. [Pull Request 351](https://github.com/ngageoint/sarpy/pull/351)

## [1.3.9] - 2022-10-13
### Fixed
- Fixed a bug in correctly handling IQ error in CPHD reader.
- Refactored CHPD schema file name to match official release. 

## [1.3.8] - 2022-10-07
### Fixed
Fixed a bug in correctly cleaning up during closing of nitf reader.

## [1.3.7] - 2022-08-29
### Fixed
Fixed a bug in correctly handling COSAR version 2 files, for TerraSAR-X.

## [1.3.6] - 2022-08-23
### Fixed
Fixed a bug in improper raw writing for a CPHD/CRSD file.

## [1.3.5] - 2022-08-11
### Fixed
Fixed a bug in improper checking of whether the signal data for a CPHD/CRSD file 
was fully written.

## [1.3.4] - 2022-07-01
### Changed
- Added SICD version 1.3.0 information, and set the default SICD version number 
accordingly.
- Added CPHD version 1.1.0 changes, and set the default CPHD version number 
accordingly.
- Set the stage for anticipated CRSD changes.
- Removed the colon character with an underscore character in a suggested file 
name, since apparently colon in not permitted in a Windows file name.
### Fixed
Using NamedTemporaryFile in unit tests on writing files fails on Windows, and 
usage has been replaced.

## [1.3.3] - 2022-06-20
### Fixed
Resolved bug in TerraSAR-X window weighting determination.

## [1.3.2] - 2022-06-09
### Fixed
Resolved bug in data segment for reading from remote data source.

## [1.3.1] - 2022-06-08
### Fixed
Resolved type-hinting bug for missing optional h5py dependency.

## [1.3.0] - 2022-06-06
### Changed
- The base reading and writing structures have been updated to enable reading and 
writing data in both the natural use format of data (using `read()` or `write()`), 
as well as the raw storage format (using `read_raw()` or `write_raw()`). 
- kmz construction has been moved from the `sarpy.io.product` subpackage to the 
`sarpy.visualization` subpackage.
- The `sarpy.processing` subpackage has been restructured for clarity of purpose.
This includes moving sidd production construction has been moved from the 
`sarpy.io.product` subpackage to the `sarpy.processing.sidd` subpackage.

### Added
Implementations for DataSegment and FormatFunction for reading and writing 
changes.

# 1.3


## [1.2.70] - 2022-05-05
### Changed
Helper functions for determine radar band name have been changed to return the 
band name of the center frequency versus an aggregate of the band name of the 
maximum and minimum frequencies.

## [1.2.69] - 2022-04-18
### Added
A preliminary version of the "regi" registration method implementation

## [1.2.68] - 2022-04-14
### Fixed
CPHD Version 1.0 parsing of GeoInfo Polygon and Line element has been fixed

## [1.2.67] - 2022-04-12
### Added
Added support for reading SICD version 1.3, full integration will not be complete 
until the format is fully finalized and approved

## [1.2.66] - 2022-04-06
### Fixed
Improved construction of LinearRing geojson element

## [1.2.65] - 2022-03-25
### Fixed
- Resolved minor bug involved with xml namespace handling
- Corrected layover calculation in AFRL object population

## [1.2.64] - 2022-03-22
### Fixed
Fixed a bug associated with a plane projection where the column unit vector was 
misidentified

## [1.2.63] - 2022-03-16
### Added
Created a few methods for parsing a sicd structure directly from a xml file

## [1.2.62] - 2022-03-08
### Changed
- Made md5 checksum calculation optional for afrl/rde construction
- Permit an optional call which returns of raw values (not cast to unit8/16) 
  from remap functions

### Fixed
Fixed the PEDF remap calculation

## [1.2.61] - 2022-03-02
### Fixed
Resolving bug/error in NITF segmentation scheme and the population of SICD/SIDD 
segmentation details

## [1.2.60] - 2022-03-01
### Fixed
Resolving BIP chipper definition/application bug for segmented files

## [1.2.59] - 2022-02-23
### Fixed
Update for CSG metadata `Doppler Rate vs Azimuth Time Polynomial` location change

## [1.2.58] - 2022-02-17
### Fixed
Resolved bug in NITF with compression, but the support is still only partial and 
fairly fragile

## [1.2.57] - 2022-02-15
### Changed
Incorporating changes to AFRL/RDE labeling structure agreed upon on 2022-02-15

## [1.2.56] - 2022-02-07
### Fixed
Fixed a bug in scaling failure for the creation of KMZ from SICD

### Added
- A ReferencePoint property to SIDD.Measurement
- Basic image registration functions for 
    - finding the best adjustable projection parameters to fit known geolocation and 
    observed image location
    - find the best geophysical location given a collection of images and observed 
    image locations

## [1.2.55] - 2022-02-01
### Changed
Modified the RGIQE parameters to a more agreed upon version

## [1.2.54] - 2022-01-31
### Changed
Finalizing changes to the AFRL/RDE structure agreed upon on 01/26/2022

## [1.2.53] - 2022-01-25
### Changed
Add a CPHD validation check for existence of ImageGrid

### Fixed
Resolves a potentially invalid gc.collect call

## [1.2.52] - 2022-01-19
### Added
- Add links to NGA standards documents in the readme
- Introduction of a subset SICD reader class implementation

### Changed
Update to AFRL/RDE based on agreed upon changes

### Fixed
- Documentation fixes
- Resolves projection to DEM bug in expected shape of results

## [1.2.50] - 2022-01-11
### Fixed
- Bug fixes for AFRL label structure

## [1.2.49] - 2022-01-07
### Fixed
Resolving some error catching when trying to open vanilla tiff

## [1.2.48] - 2022-01-05
### Fixed
Resolves bug which resulted in empty columns in orthorectified image

## [1.2.47] - 2021-12-30
### Fixed
Corrects a number of bugs and code smells revealed by SonarQube

## [1.2.46] - 2021-12-29
### Added
- Introduction of rational polynomial fitting tools
- New projection helper using rational polynomial model (for speed)

### Changed
- Split original AFRL label structures and AFRL/RDE structures for NGA specific 
usage
- Split sarpy.processing.orthorectification module into subpackage

## [1.2.45] - 2021-12-20
### Fixed
Correction of population of SICD ModeType for specific ICEYE collection mode SLC

## [1.2.44] - 2021-12-06
### Fixed
Correction of minor bugs in AFRL label structure population and serialization

## [1.2.43] - 2021-11-30
### Changed
More improvements to Capella SLC reader. *(Remains an incomplete work-in-progress.)*
 
### Fixed
- Completes resolution of bug with unicode handling in sicd validation from 1.2.41
- Correction to SICD and SIDD writing for image segmentation to comply with 
standards requirements. *(Before here, "large" images with more than 99,999 
columns were incorrectly segmented.)*

## [1.2.41] - 2021-11-16
### Fixed
Resolves bug with unicode handling in sicd validation. 
*(This proves to be incomplete.)*

## [1.2.40] - 2021-11-15
### Changed
Updates AFRL label structures with agreed changes

## [1.2.39] - 2021-11-04
### Fixed
- Fixes (edge case) computation of doppler centroid polynomials for Cosmo SkyMed 
2nd generation SLC reader
- Fixes logging configuration issues for command-line utilities

## [1.2.38] - 2021-11-03
### Changed
- Some improvements to the Capella SLC reader, but support remains incomplete
- Adds a check for SICDTypeReaders to ensure that chipper sizes agree with 
expected values

## [1.2.37] - 2021-11-02
### Added
Adds a `CollectEnd` property for sicd.Timeline of type `numpy.datetime64`

### Changed
Centralizing the xml floating point serialization format. Reverts to format `G` 
for many fields, in relation to changes form 1.2.34.

## [1.2.36] - 2021-10-27
### Changed
- Refactor of the sarpy.annotation structures and elements for improved clarity.
- Extensions, bug fixes, and improvements of geometry object definitions.

## [1.2.35] - 2021-10-25
### Changed
Changes the Radiometric polynomials for SICD subaperture degradation and the 
rgiqe methods for degrading to a desired quality. *(This proves to be incorrect.)*

## [1.2.34] - 2021-10-22
### Changed
Serialize most xml fields of type double using 17 decimals, versus 16, for full 
precision, and uses the exponential format for most. 
*(Modified in the immediate future.)*

## [1.2.32] - 2021-10-21
### Fixed
Bug fix for left looking radarsat SLC data

## [1.2.31] - 2021-10-18
### Added
Adds a command-line utility for populating a SICD nominal noise polynomial, 
given the presence of other RCS polynomials

### Fixed
Account for noise and Radiometric SF poly changes due to subaperture and 
weighting changes in sarpy.processing.sicd.normalize_sicd methods

## [1.2.29] - 2021-10-15
### Fixed
- Corrects DeltaKCOA and DopCentroidPoly population for Cosmo SkyMed 2nd generation
- Bug fix SICD.RadarCollection extra parameter parsing

## [1.2.28] - 2021-10-13
### Fixed
- Bug fixes for sicd validation of version 1.1 date and pfa bounds consistency 
checking for the spotlight case
- Ensure that FTITLE and IID2 nitf header fields in a sicd file will be prefixed 
with 'SICD:' if attempting to write a version 1.1 SICD file
- Correcting data for SICD version 1.1.0 schema

## [1.2.27] - 2021-10-09
### Fixed
Bug fix for left facing TerraSAR-X SLC data symmetry orientation

## [1.2.26] - 2021-10-04
### Added 
Adds CPHDTypeReader and CRSDTypeReader abstract class definitions for better 
inheritance structure.

### Changed
- Moves CRSD implementation from sarpy.io.phase_history to new subpackage 
sarpy.io.received for conceptual clarity.
- Replaces the bad slice convention parsing from the __call__ method with
        the standard expected for Python

## [1.2.24] - 2021-10-01
### Added 
- Adds and AbstractReader class definition for better inheritance structure. 
- Adds SICDTypeReader and SIDDTypeReader abstract class definitions for better 
inheritance structure.

### Changed
Remap methods changed from flat functions to callable class implementation, for 
more clear preservation of remap function state variables

### Fixed
Bug fix for file reader `fileno` property usage

## [1.2.23] - 2021-09-29
### Added
Introduces RGIQE methods with sicd degradation functions and a method for 
producing a sicd/reader with reweighting and/or subaperture processing applied

### Changed
- Adjustments of unit tests to skip versus fail missing tests for CPD validation. 
- Refactors some elements of SICD window population to use the 
sarpy.processing.sicd.windows module.

### Removed
Drops stated support for Python 2.7

## [1.2.22] - 2021-09-20
### Changed
Includes population of North in SIDD exploitation features construction

### Fixed
Fixes deprecated numpy.object type usage

## [1.2.21] - 2021-09-17
### Fixed
- Bug fix for default sicd conversion naming scheme.
- Bug fix for Capella SLC symmetry orientation.

## [1.2.19] - 2021-09-16
### Added
Creates command-line utility for SICD chip production

### Changed
Unified NITF header field value preservation in sicd and sidd reader, writer, 
and conversion 

## [1.2.18] - 2021-09-15
### Changed
Creates a few methods in the sicd reader to permit preservation of more nitf 
fields when copying a sicd

## [1.2.17] - 2021-09-13
### Changed
Updates the preliminary Capella SLC format reader to accommodate SPOTLIGHT mode 
data. *This remains a work-in-progress.*

## [1.2.16] - 2021-09-10
### Changed
Updates the preliminary Capella SLC format reader to the structure of the actual 
data, and dropping support for the deprecated pre-release format data. *This 
remains a work-in-progress.*

## [1.2.15] - 2021-09-08
### Added
Creates sarpy.processing.sicd.windows module for more unified handling of commonly used
Fourier windowing definitions and functions

### Fixed
Tidies up deprecated numpy.bool definitions

## [1.2.14] - 2021-09-02
### Added
Adds support for ENU coordinate system data in geocoords transform paradigm

## [1.2.13] - 2021-08-31
### Added
- Adds upport for reading GFF version 1.6, 1.8, and 2.X files.
- Creates some helper functions/classes for AFRL label data construction.

## [1.2.12] - 2021-08-12
### Changed
xml handling moved to a centralized sub-package for conceptual consistency 
and clarity

### Added
Initial effort for enabling interpretation and production of labelled image data
following the AFRL labeling scheme

### Fixed
Attempt at CPHD validation fix for PVP values

## [1.2.11] - 2021-08-04
### Changed
Moves to module based logging scheme, which permits sarpy specific log 
configuration

## [1.2.10] - 2021-07-22
### Fixed
Minor bug fixes for CPHD fields

### Added
Adds support for reading and writing Compensated Received Signal Data (CRSD) 
format files and data

## [1.2.9] - 2021-07-16
### Fixed
Fixes error in Cosmo SkyMed SLC mode handling

## [1.2.8] - 2021-07-14
### Fixed
Corrects population of SICD metadata 2nd generation Cosmo SkyMed SLC QuadPol 
collections correctly

## [1.2.7] - 2021-06-30
### Changed
More SICD validation corrections and improvements

## [1.2.6] - 2021-06-29
### Fixed
Fixes a bug in the create_kmx command line usage

### Changed
- Improves sicd validation, including checks for values in GeoData.ImageCorners, 
GeoData.ValidData, and ImageData.ValidData, check consistency between 
RadarCollection.RcvChannels and ImageFormation.RcvChanProc, check consistency 
between sicd structure and the appropriate NITF DES subheader values and Image 
segment structure.
- Improves sidd validation by checking consistency between sidd structure and the 
appropriate NITF DES subheader values and Image segment structure.

## [1.2.5] - 2021-06-21
### Fixed
Correct check if SICD Grid.Type is one of expected types

## [1.2.4] - 2021-06-16
### Added
Replaces the use of IOError with custom error, which simplifies and improves 
error handling

## [1.2.2] - 2021-06-14
### Fixed
Bug fixes for NITF 2.0 implementation and NITF LUT usage

## [1.2.1] - 2021-06-11
### Fixed
Bug fixes for complex NITF construction, the Poly2DType shift method, the 
BSQChipper, and NITF writing for an extra long/wide image

## [1.2.0] - 2021-05-27
### Changed
Initialized with streamlining and simplification of reader structure

# 1.2

## [1.1.78] - 2021-05-24
Improving documentation for geometry/projection elements

## [1.1.77] - 2021-05-20
Bug fix in writing MONO16I SIDD

## [1.1.76] - 2021-05-18
Refining examples and incorporating documentation hosting at readthedocs

## [1.1.75] - 2021-05-12
Correcting bugs in the nrl, linear, and log remap functions

## [1.1.74] - 2021-05-11
Introducing the ability to read SICD, SIDD, and some NITF files from file-like
object. This is generally geared towards usage with smart_open for possible S3 usage.

## [1.1.73] - 2021-04-30
- Corrected another mistake in the SIDD version 2 schema and element production
- Corrected some mistakes in the included SIDD version 2 schema

## [1.1.71] - 2021-04-29
Introducing basic SIDD consistency check, and debugging the squint calculation

## [1.1.70] - 2021-04-28
- Debugging SIDD Version 2.0 structure produced in create_product methods
- Debugging of poor classification extraction in SIDD production for both versions
- Reorganization of SIDD schemas and inclusion in package data

## [1.1.69] - 2021-04-27
- Debugging SIDD Version 1.0 structure produced in create_product methods
- Introduction of a reader implementation which directly uses an array or memmap,
which is intended merely to provide unified integration for tool usage.

## [1.1.67] - 2021-04-19
Fix for the range doppler rate polynomial definition for Cosmo SkyMed

## [1.1.66] - 2021-04-15
- Updating Cosmo SkyMed 2nd generation column impulse response population
- Introduces helper method for converting image coordinates to coordinates for
polynomial evaluation
- Fixed sign convention in SICD related Fourier helper methods
- Fixed state issues with ortho-rectification model populated from
sicd.RadarCollection.Area

## [1.1.65] - 2021-04-08
CCINFA tre definition bug fix and SICD AmpTable usage bug fix

## [1.1.64] - 2021-04-05
- Loosening the handling for poorly formed SICD structure
- Making file type discovery logging less verbose

## [1.1.62] - 2021-03-30
CPHD Consistency Improvements

## [1.1.61] - 2021-03-24
Introduction of Cosmo SkyMed 2nd generation support

## [1.1.60] - 2021-03-23
Creating a command line utility to dump some CPHD metadata

## [1.1.59] - 2021-03-22
- Implementing support for reading masked NITF without compression, read band
sequential format, and correction of band interleaved by block reading.
- What remains is more general support for compression, which is likely not high
on the list of priorities.

## [1.1.58] - 2021-03-15
- Creating command line utility for creating SIDD products from a SICD type reader
- Creating command line utility for creating KMZ products from a SICD type reader
- Streamlining the command line utility for performing a dump of a NITF header

## [1.1.57] - 2021-03-09
- Fixing tre loop parsing issue for ACCHZB, OBJCTA, and CCINFA
- Final verification for SICD.RadarCollect.Area for definition for default SIDD image bounds

## [1.1.55] - 2021-03-08
Bug fixes for CPHD writing

## [1.1.54] - 2021-03-05
Further debugging SICD.RadarCollect.Area for definition for default SIDD image bounds

## [1.1.53] - 2021-03-04
Introducing CPHD 1.0 writing capabilities and improved CPHD reading for both versions

## [1.1.52] - 2021-03-02
Use SICD.RadarCollect.Area for definition for default SIDD image bounds

## [1.1.51] - 2021-02-16
Introduced validity check for SICD in the consistency module

## [1.1.50] - 2021-02-15
Imposing print function compliance for Python 2.7 usage

## [1.1.49] - 2021-02-12
Completion of annotation and geometry elements for apps usage

## [1.1.48] - 2021-02-05
- Bug fixes for CPHD AntGainPhase support array reading
- Labeling schema modifications and geometry elements modifications

## [1.1.47] - 2021-02-02
- Modification of extracted CSK metadata for proper ImpRespBW population
- Top level structures for SICD, SIDD, and CPHD better handle default xml tag
- Change to aperture_filter for sarpy_apps usage
- Changes and fixes in geometry_elements for sarpy_apps usage

## [1.1.46] - 2021-01-25
Valkyrie added CPHD consistency checked and some CPHD associated unit tests

## [1.1.45] - 2021-01-05
- Refining some validation parameters checks
- Refining CMETAA usage, annotation schema improvements, and nitf header methods

## [1.1.43] - 2020-12-21
Clean-up of opener definitions and functionality

## [1.1.42] - 2020-12-18
- Minor fix to setup.py definition
- Added reader_type property for reader to clarify intent and usage

## [1.1.40] - 2020-12-17
Debugging CMETAA definition and usage

## [1.1.39] - 2020-12-16
Debugging the Exploitation Calculator for SIDD population

## [1.1.38] - 2020-12-15
Adjust TRE definitions to avoid errors in improperly parsing numeric fields

## [1.1.37] - 2020-12-13
Adding preliminary support for NITF 2.0

## [1.1.36] - 2020-12-10
Minor adjustment for some basic NITF header elements for bug fixes

## [1.1.35] - 2020-12-08
Removal of deprecated code and revamp/expansion of unit testing

## [1.1.34] - 2020-12-02
Correction for difference between KompSat and CSK metadata

## [1.1.33] - 2020-12-01
- Correction of radar mode determination for KompSat
- Bug fixes for Cosmo Skymed and fine-tuning KompSat support

## [1.1.31] - 2020-11-25
Bug fixes for sicd structure serialization

## [1.1.30] - 2020-11-20
- Make the SICD version 1.1 creation an option, versus the default
- Created SICD file will now be version 1.1, if the polarization permits

## [1.1.28] - 2020-11-13
Fixed bug in PFA validation inspection

## [1.1.27] - 2020-11-06
Minor debugging of CSK metadata

## [1.1.26] - 2020-11-04
- Adding more robust SICD validation tests
- README update for installation

## [1.1.24] - 2020-10-21
Debugging PALSAR ADC rate population and improving some docstrings

## [1.1.23] - 2020-10-19
Added PALSAR (ALOS2) reading support for level 1.1 products

## [1.1.22] - 2020-10-13
Making suggested name more resistant to errors

## [1.1.21] - 2020-10-08
Adding RCM NITF format data support

## [1.1.20] - 2020-10-07
- SICD naming scheme separation
- Added TerraSAR-X reading support for level 1 products
- Repaired ICEYE/CSK data reading bug which omitted last row

## [1.1.17] - 2020-10-06
Repaired ICEYE and CSK chipper definition bug

## [1.1.16] - 2020-09-25
Treat RCM ScanSAR as spotlight for appropriate processing

## [1.1.15] - 2020-09-24
Resolved SICD writing bug for integer data

## [1.1.14] - 2020-09-23
Improved docstrings on RCM ScanSAR methods

## [1.1.13] - 2020-09-21
Bug fix for RSMGGA tre element

## [1.1.12] - 2020-09-18
- Added ScanSAR support for RCM reader
- Bug fixes for some NITF header element parsing
- Very basic example refinement

## [1.1.9] - 2020-09-15
Introducing more general complex valued NITF support and more general BIP support

## [1.1.8] - 2020-09-08
Fixing polygon inclusion bug for orientation

## [1.1.7] - 2020-09-03
Bumping the required numpy version so datetimes are handled correctly

## [1.1.6] - 2020-09-02
Bug fixes for ICEYE data ordering, RCM classification string, and DTED bounding box definition

## [1.1.5] - 2020-09-01
- Improvements and debugging for DTED and projection to DEM
- Changed some functionality in aperture filter

## [1.1.3] - 2020-08-25
- Added helper methods for aperture tool processing
- Fixed bug for NITF block ordering
- Improvements to change detection support

## [1.1.0] - 2020-08-21
Initialized with more general NITF reading support, including supporting compressed
image segments, and introduced preliminary capability for reading a standard
change detection package

# 1.1

## [1.0.53] - 2020-08-
SICD normalization method bug fixes

## [1.0.52] - 2020-08-13
- Fine-tuning parameter defaults and naming in projection methods
- Fixed subtle bug in projection to constant HAE method
- Introduced projection methods for SIDD structures
- Bug fix for SICD normalization methods

## [1.0.48] - 2020-08-12
Making SICD normalization methods more robust

## [1.0.47] - 2020-08-10
- Tidy up ICEYE parameter values
- Tidy up chipper argument values

## [1.0.45] - 2020-08-07
- Introduced ICEYE reading capability
- Handling some edge cases for ortho-rectification issues

## [1.0.43] - 2020-08-06
Fixed bug in SICD.RadarCollection.Area and SICD.MatchInfo parsing

## [1.0.42] - 2020-08-05
- Introduced coherent KMZ and SIDD product creation
- Resolved CPHD Version 1.0 bug for PVP parsing

## [1.0.40] - 2020-07-29
- Adjust ImageBeamComp for derived formats
- Account for non-convexity of projection for ortho-rectification

## [1.0.38] - 2020-07-28
- Clarified some projection parameters and documentation
- Optimized some ortho-rectification parameters

## [1.0.36] - 2020-07-27
Refactored CSI and subaperture processing and introduced practical SIDD creation

## [1.0.35] - 2020-07-21
Added support for Capella format data

## [1.0.34] - 2020-07-15
Fixed NITF bug for image size

## [1.0.33] - 2020-07-14
Some general NITF compatibility updates

## [1.0.32] - 2020-07-13
Added support for blocked NITF files and improved NITF header handling

## [1.0.31] - 2020-07-10
Correct minor issues for CPHD and xml interpretation

## [1.0.30] - 2020-07-09
Provide aggregate complex type reader, and sicd partitioning methods

## [1.0.29] - 2020-07-08
- Various fixes for tiff reading and reorganization
- Reorganization of sarpy.io structure into proper categories

## [1.0.27] - 2020-07-02
- General purpose ortho-rectification capabilities introduced.
- 2020-06-Introduce file_name property for reader objects

## [1.0.25] - 2020-06-30
Resolving usage of numpy.stack to properly allow numpy 1.9.

## [1.0.24]
Bug fix for the CPHD version 0.3 GlobalType definition.

## [1.0.23]
Moved the general tk_builder, and specific sarpy_apps into their own repos

## [1.0.22]
Cleaned up error production and catching for file opening effort

## [1.0.21]
Introduced basic CPHD (0.3 and 1.0) reading capability

## [1.0.20]
Introduced NISAR reading capability

## [1.0.19]
Base SIDD reading and writing capability

## [1.0.18]
Bug fix for appropriate error catching during file reading effort

## [1.0.17]
Bug fix for point projection method

## [1.0.16]
Fixing BigTiff error

## [1.0.15]
Introducing suggested name capability for the SICD

## [1.0.14]
Making security tag setting in NITF more flexible, and fixing bug

## [1.0.13]
Introduction of metaicon gui element

## [1.0.12]
Introduction of basic SIDD elements, still experimental.

## [1.0.11]
Debugging RNIIRS population

## [1.0.10]
Defining a few more relevant SICD.SCPCOA properties

## [1.0.9]
Moving latlon functions back into main branch

## [1.0.8]
Bug fix for polarization data and population of RNIIRS

## [1.0.7]
Small bug fix in converter file naming scheme process

## [1.0.6]
Fixing a small but fatal bug for TRE parsing

## [1.0.5]
Modified string enum parsing for NITF header to make data errors non-fatal

## [1.0.4]
Improvements for GUI behavior and annotation tool

## [1.0.3]
Refactored NITF elements for clarity and better documentation

## [1.0.2]
Made polynomial shift simpler and added for Poly2D

## [1.0.1]
Added a very basic ccd calculation and two SICD properties

## [1.0.0]
Start of version after major refactor<|MERGE_RESOLUTION|>--- conflicted
+++ resolved
@@ -55,11 +55,8 @@
 - DTED parsing for tiles with null values
 - Improved mapping of SICD -> SIDD polarizations
 - Incorrect SIDD ISM.compliesWith definition
-<<<<<<< HEAD
+- SIO reading/writing
 - SIDD 2.0+ FilterType handling
-=======
-- SIO reading/writing
->>>>>>> 22a7360f
 
 ## [1.3.58] - 2023-08-07
 ### Added
