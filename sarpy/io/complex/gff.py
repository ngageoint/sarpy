--- conflicted
+++ resolved
@@ -1602,19 +1602,11 @@
         if self.header.gsat_img.pixOrder == 0:
             # in range consecutive order, opposite from a SICD
             data_size = (self.header.gsat_img.azPixels, self.header.gsat_img.rangePixels)
-<<<<<<< HEAD
-            symmetry = (False, True, True)
-        elif self.header.gsat_img.pixOrder == 1:
-            # in azimuth consecutive order, like a SICD
-            data_size = (self.header.gsat_img.rangePixels, self.header.gsat_img.azPixels)
-            symmetry = (True, False, False)
-=======
             symmetry = (True, True, True)
         elif self.header.gsat_img.pixOrder == 1:
             # in azimuth consecutive order, like a SICD
             data_size = (self.header.gsat_img.rangePixels, self.header.gsat_img.azPixels)
             symmetry = (True, True, False)
->>>>>>> d716c4aa
         else:
             raise ValueError('Got unexpected pixel order `{}`'.format(self.header.gsat_img.pixOrder))
         return data_size, symmetry
