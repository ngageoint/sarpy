--- conflicted
+++ resolved
@@ -7,6 +7,7 @@
 import sys
 from setuptools import setup, find_packages
 from codecs import open
+
 
 
 # Get the long description from the README file
@@ -42,15 +43,7 @@
       url=parameters['__url__'],
       author=parameters['__author__'],
       author_email=parameters['__email__'],  # The primary POC
-<<<<<<< HEAD
       install_requires=['numpy>=1.11.0', 'scipy', 'typing;python_version<"3.4"'],
-=======
-      install_requires=install_requires,
-      extras_require={
-        'csk':  ['h5py', ],
-        'consistency':  ['lxml>=4.1.1', 'shapely>=1.6.4', 'pytest>=3.3.2', ], # versions from Python 2, Anaconda 5.1
-      },
->>>>>>> 7158b0a4
       zip_safe=False,  # Use of __file__ and __path__ in some code makes it unusable from zip
       test_suite="setup.my_test_suite",
       tests_require=["unittest2;python_version<'3.4'", ],
