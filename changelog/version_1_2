# This details the important differences introduced in sarpy 1.2

<<<<<<< HEAD
* .27 - Making the annotation object definitions more coherent
=======
* .27 - Bug fix for left looking terrasarx sicd
>>>>>>> 91405721
* .26 - Replacing the bad slice convention parsing from the __call__ method with
        the standard expected for Python
* .25 - Separated CPHD and CRSD reading and writing implementations into separate
        sub-packages, and continued specific reader type base pattern for clarity
* .24 - Refactoring to present remaps to be classes versus flat functions, for
            the purposes of coherently introducing state
        Introduced AbstractReader to simple permit more simpler class structure
            identification
* .23 - Introducing RGIQE methods with sicd degradation functions and a method
            for producing a sicd/reader with reweighting and/or subaperture
            processing applied
        Minor clean-up of the sarpy.processing structure
        Adjustments to testing framework to allow passage of skipping,
            versus failing, when the referenced test files are not found -
            moving towards conda or conda forge packaging
        Dropping stated Python 2.7 support
* .22 - Eliminating deprecated numpy.object usage
        Include population of North in SIDD exploitation features construction
* .21 - Incorporating unit test for Capella and fixing data transpose issue
* .20 - Bug fix for default Capella naming scheme
* .19 - Adding SICD chipping utility, and more sicd file conversion options
* .18 - Minor change to permit potential preservation of more nitf fields when
        copying and/or a sicd
* .17 - Updating capella reader to accommodate SPOTLIGHT mode
* .16 - Updating the Capella reader to work for actual released data
* .15 - Making the commonly used Fourier windowing functions easily accessible
        in sarpy.processing.windows
* .14 - Added capability to transform between ENU and ECF systems
* .13 - Adding support for GFF version 1.6/1.8 and 2 files
        Including some helper functions for more streamlined use of the AFRL structures
* .12 - Refactoring so that the xml/serialization is more clearly structured
        Adding AFRL labeling schema object oriented structure
* .11 - Updated the logging scheme to be sarpy specific
* .10 - Adding support for Compensated Received Signal Data (CRSD) format reading and writing
* .9 - Fixing typo in Cosmo SkyMed mode handling
* .8 - Handle 2nd generation Cosmo SkyMed QuadPol collections correctly
* .7 - Improve and correct a few SICD validation fixes
* .6 - Fix create_kmz command line bug
       Improve sicd validation for values in GeoData.ImageCorners, GeoData.ValidData,
          and ImageData.ValidData, check consistency between RadarCollection.RcvChannels
          and ImageFormation.RcvChanProc, check consistency between sicd structure and the
          appropriate NITF DES subheader values and Image segment structure
       Improve sidd validation by checking consistency between sidd structure and the
          appropriate NITF DES subheader values and Image segment structure
* .5 - Fixing bug in checking the value for SICD.Grid.Type
* .4 - Replacing the use of IOError with custom error for more appropriate error behavior
* .3 - Correcting NITF LUT usage
* .2 - Create appropriate methods for pickling of Serializable type objects
* .1 - Bug fixes for complex NITF construction, the Poly2DType shift method,
       the BSQChipper, and NITF writing for an extra long/wide image
* .0 - Initialized with streamlining and simplification of reader structure<|MERGE_RESOLUTION|>--- conflicted
+++ resolved
@@ -1,10 +1,7 @@
 # This details the important differences introduced in sarpy 1.2
 
-<<<<<<< HEAD
-* .27 - Making the annotation object definitions more coherent
-=======
+* .28 - Making the annotation object definitions more coherent
 * .27 - Bug fix for left looking terrasarx sicd
->>>>>>> 91405721
 * .26 - Replacing the bad slice convention parsing from the __call__ method with
         the standard expected for Python
 * .25 - Separated CPHD and CRSD reading and writing implementations into separate
