# Change Log

SarPy follows a continuous release process, so there are fairly frequent releases. 
Since essentially every (squash merge) commit corresponds to a release, specific 
release points are not being annotated in GitHub.

## [1.3.60]
### Fixed
<<<<<<< HEAD
- Account for timezones in generated datetimes
=======
- SIDD ProductProcessing handling
>>>>>>> f89fcd3c

## [1.3.59] - 2024-10-03
### Added
- `noxfile.py`
- TOA visualization to `sarpy/visualization/cphd_kmz_product_creation.py`
- Unit tests for `sarpy/tests/io/complex/sicd_elements`
- `sarpy/tests/io/phase_history/cphd1_elements/conftest.py`
- Unit tests for `sarpy/tests/io/phase_history/cphd1_elements`
- CPHD 1.0.1 xml examples to `sarpy/tests/data`
- `sarpy/processing/sicd/spectral_taper.py` and `sarpy/utils/sicd_sidelobe_control.py`
- `--remap` argument to `sarpy/utils/create_product.py`
- `GDM` to `sarpy/visualization/remap.py`
- Unit tests for `sarpy/consistency/sicd_consistency.py`
- Support reading CPHDs with an AmpSF PVP whose Data/SignalArrayFormat is CF8
- Unit tests for `sarpy/consistency/sidd_consistency.py`
- Support for MATESA TRE
- Support reading/writing CPHDs with compressed signal arrays
- Support for numpy 2.0
### Fixed
- `sarpy.io.kml.add_polygon` coordinate conditioning for older numpy versions
- Replace unsupported `pillow` constant `Image.ANTIALIAS` with `Image.LANCZOS`
- `sarpy/io/phase_history/cphd1_elements/GeoInfo.py` setters
- SquintAngle calculation in `sarpy/io/complex/sicd_elements/SCPCOA.py`
- Incorrectly assigned Graze in SIDD 2.0.0 and SIDD 3.0.0 ExploitationFeatures
- SIDD `TimeCOAPoly` calculation
- Set SIDD Display/Interpolation/Operation values to CORRELATION
- `sarpy.io.phase_history.cphd1_elements.PVP.PVPType.get_size()`
- SICD file reading in `sarpy/consistency/sicd_consistency.py`
- Protect waveform validation from `waveform.TxFreqStart == None` in `sarpy/io/complex/sicd_elements/RadarCollection.py`
- Fix `sarpy/io/complex/sicd_elements/Timeline.py` validation code to allow IPP T1End == T2Start
- Properly close file objects in NITF and CPHD writers
- SIDD file reading in `sarpy/consistency/sidd_consistency.py`
- Application of adjustable parameter offsets in RIC frames during projection
- Overflow bug in `ComplexFormatFunction` magnitude/phase -> real/imag
- NITF image subheader parsing when there are more than 9 bands
- Population of SIDD ExploitationFeatures resolution metadata when processed from a SICD
- Fix BANDSB implementation to parse correctly
- SingleLUTFormatFunction application for LUT with more than one dimension
- SIDD NITF IALVL/IDLVL for NITFs consisting of multiple image segments and/or product images
- Reading/writing of uncompressed NITF image segments with two complex-component bands interleaved by block/row
- Replace deprecated `matplotlib.cm.get_cmap` with `matplotlib.pyplot.get_cmap`
- ReferencePoint attribute in SIDD MeasurementType objects
- Sentinel clutter radiometric polynomials are no longer transposed
- NITFWriter no longer closes passed in file objects
- Various SICD and SIDD elements fixed to better match NGA standard
- Fixed case where DTEDInterpolator applied geoid offset incorrectly
- Improved DTEDInterpolator handling of missing DEMs
- SIDD 3.0.0 point projection
- Restored missing antenna beam footprints in some KMZs
- DTED parsing for tiles with null values
- Improved mapping of SICD -> SIDD polarizations
- Incorrect SIDD ISM.compliesWith definition
- SIO reading/writing
- SIDD 2.0+ FilterType handling
- Erroneous SIDD consistency error re: NITF NBPP when PixelType=RGB24I
- Properly recompute SCPCOA metadata when updating SCP using a DEM in `sarpy.io.complex.converter.conversion_utility`
- SIDD GeoInfo namespace handling
- Cache glob results in `GeoTIFF1DegList` to alleviate excessive filesystem load

## [1.3.58] - 2023-08-07
### Added
- Added additional tests to test_sicd_elements_geodata.py
### Fixed
- setGeoInfo() definition and typos in GeoData.py.

## [1.3.57] - 2023-08-02
### Added
- Added ability to generate KMZ files from CRSD data.
- Added antenna visualization to complex-image KMZ.
### Changed
- Changed polygon conditioning for KMZs created around antimeridian.
### Fixed
- SARPY correctly using fieldnames to ensure PVPs are transcribed in proper order in
sarpy.io.phase_history.cphd's write_pvp_array function.
- SARPY correctly creating overview for SICDS that have Area but no Area.Plane.

## [1.3.56] - 2023-07-25
### Added
- Added test for SARPY RMA in sicd_elements module. 

## [1.3.55] - 2023-07-19
### Added
- Added test for SARPY to/from XML logic.
### Fixed
- Fixed AntGPid typo to AntGPId.
- Fixed SARPY correctly finding TxAntenna/RcvAntenna PVPs using from_file in cphd_consistency.py.
- Fixed SARPY correctly specifying EBFreqShiftSF in AntPatternType.
- Fixed SARPY correctly handling AddedParameters as a single element with repeated Parameter children.
- Fixed EndPoint type to Endpoint.
- Fixed SARPY correctly including index as a child element instead of an attribute in LSVertexType. 

## [1.3.54] - 2023-07-19
### Added
- Added RadarModeType class to SIDD with SCANSAR option.

## [1.3.53] - 2023-07-11
### Added
- Added 3db contours to transmit and receive beam footprints for CPHD KMZs.

## [1.3.52] - 2023-07-10
### Added
- Added additional tests for sicd_elements ImageCreation.py.

## [1.3.51] - 2023-07-10
### Added
- Added additional tests for sicd_elements CollectionInfo.py.
### Fixed
- Fixed bug in SARPY correctly checking mode types. 

## [1.3.50] - 2023-07-06
### Added
- Added additional tests for sicd_elements Antenna.py.

## [1.3.49] - 2023-07-05
### Fixed
- Fixed bug in SARPY correctly populating NITF FL field.
- Fixed bug in SARPY correctly using context manager interface when using SIDD product
creators to close/flush files.

## [1.3.48] - 2023-07-05
### Added
- Added tests for sicd_elements.blocks.
### Changed
- Changed some string formatting, and value error text in sicd_elements/blocks.py. 

## [1.3.47] - 2023-06-29
### Added
- Added support for SIDD v3.

## [1.3.46] - 2023-06-15
### Added
- Added consistency checks to the SICD validation_checks.py.

## [1.3.45] - 2023-06-15
### Added
- Added tests for sicd_elements module in test_sicd_elements_position.py

## [1.3.44] - 2023-06-14
### Added
- Added ability to generate KMZ files from CPHD data.

## [1.3.43] - 2023-06-09
### Fixed
- Fixed bug in Sarpy in correctly performing approximate value comparisons in consistency.py.

## [1.3.42] - 2023-06-02
### Fixed
- Fixed bug in Sarpy in correctly logging expected and populated value in SPCPCOA.py.
### Added
- Added new tests in test_sicd_elements_scpcoa.py.

## [1.3.41] - 2023-06-02
### Fixed
- Fixed bug in Sarpy not correctly validating schema versions.
### Changed
- Changed 2 term versioning to 3 term versioning for sicd, cphd, sidd, crsd schemas. 
- Changed schema version dates for 1.3.0 sicd and cphd.
- Changed test_sicd_elements_sicd.py to test for version 1.3.0. 

## [1.3.40] - 2023-05-26
### Fixed
- Fixed bug in Sarpy correctly not running a test if there is no geoid file, 
in test_geotiff1deg_reader.py 

## [1.3.39] - 2023-05-26
### Added
- Added new tests in test_sicd_elements_imageformation.py
### Fixed
- Fixed bug in Sarpy correctly setting self.TxFrequencyProc to TxFrequencyProcType when it 
doesn't exist.

## [1.3.38] - 2023-05-23
### Added
- Added llh parser to parsers.py.
### Changed
- Changed readme to align with changes to removal of sphinxcontrib-napoleon dependency.
- Changed dependencies in setup.py to align with readme. 

## [1.3.37] - 2023-05-16
### Added
- Added tests for sicd_elements for SICD.py and RadarCollection.py.
### Changed
- test_sicd_elements.py was split up into smaller more easily manageable python files.
### Fixed
- Fixed bug in SARPY correctly specifying SCP when instantiating GeoDataType in SICD.py
- Fixed spelling error for override parameter in SICD.py, base.py, SIDD.py, Fiduciallnfo.py, 
ObjectInfo.py, blocks.py, projection_helper.py.

## [1.3.36] - 2023-05-15
### Changed
- Changed geotiff2deg.py, user must now explicitly specify DEM reference
surface, or accept default value of EGM2008.
- Changed converter.py, and convert_to_sicd.py updated to reflect changes 
to geotiff2deg.py.

## [1.3.35] - 2023-05-08
### Fixed
- Fixed bug with readthedocs correctly building documentation per 
[readthedocs.org issue #10290](https://github.com/readthedocs/readthedocs.org/issues/10290)
and [sphinx-doc issue #10378](https://github.com/sphinx-doc/sphinx/issues/10378).

## [1.3.34] - 2023-05-08
### Added
- Added X1Y1 vs X2Y2 checks to cphd_consistency and test_cphd_consistency.

## [1.3.33] - 2023-05-02
### Added
- Added support for DEMs in GeoTIFF format.
- Added projection to a DEM for SCP and image corner coordinates in 
sarpy/utils/convert_to_sicd.py and sarpy/io/complex/converter.py modules 
when a GeoTIFF DEM file is used as a CLI argument in convert_to_sicd program. 

## [1.3.32] - 2023-05-01
### Fixed
- Fixed bug in SARPY correctly reading numerous nitf files in linux OS.
### Changed
- Minor cleaning in nitf.py.

## [1.3.31] - 2023-04-28
### Fixed
- Fixed bug in SARPY correctly reading data with odd number of rows with a 
stride that is not a multiple of the input size.

## [1.3.30] - 2023-04-24
### Added
- Added OSR checks to consistency.
### Fixed
- Fixed misspelling of DESOFLW in des.py

## [1.3.29] - 2023-04-24
### Added
- Added Radiometric and Timeline.IPP nodes to tests/data/example.sicd.xml
- Added Radiometric and Timeline.IPP nodes to tests/data/example.sicd.rma.xml
- Added tests for Radiometric.py, RgAzComp.py, Timeline.py, ImageData.py, 
and RadarCollection.py
to tests/io/complex/sicd_elements/test_sicd_elements.py

### Changed
- Updated code to align with PEP.

### Fixed
- Fixed bug in Sarpy correctly raising error when testing length of array in 
- sarpy/io/complex/sicd_elements/ImageData.py FullImageType
- Fixed bug in Sarpy correctly returning frequency band name for Hz in 
sarpy/io/complex/sicd_elements/RadarCollection.py
- Fixed bug in Sarpy correctly raising error when testing length of array in 
RadarCollection.py TxFrequencyType.from_array.
- Fixed bug in Sarpy correctly setting RcvFMRate in RadarCollection.py WaveformParametersType.

## [1.3.28] - 2023-04-21
### Fixed
- Fixed bug in Sarpy correctly handling negative longitudes when calculating 
longitude grid size in point_projection.image_to_ground_dem.

## [1.3.27] - 2023-04-17
### Added
- Tests for utils, validation_checks, PFA, RMA, and Grid
### Fixed
- Fixed bug in Sarpy correctly calling _derive_unit_vector_params with correct RMAParam.
- Fixed bug in Sarpy correctly checking Grid.type is RGAZIM and resetting type if not.
- Fixed bug in Sarpy returning 0 and not None in _derive_rg_az_comp 
when Grid.Col.DeltaKCOAPoly does not exist.

## [1.3.26] - 2023-03-17
### Changed
- Moved test_consistency and test_cphd_consistency from pytests folder to tests folder. 
### Fixed
- Fixed bug in SarPy correctly reading SIDDs with undeclared XML.
- Fixed bug in CPHD correctly using AmpScaling when reading CPHD signal arrays with.
integer types that have an AmpSF PVP.
- Fixed bug in CPHD consistency by updating tolerances and use of Approx in numpy comparisons.
### Added
- Added test for SIDD undeclared XML namespace.
- Added additional checks for cphd_consistency dwell polynomials.

## [1.3.25] - 2023-03-10
### Added
- Added additional checks for micro-parameters, and related metadata in cphd_consistency.
### Changed
- Improved cphd_consistency result formatting.
### Fixed
- Fixed GainPhaseArrayType._numeric_format typo when creating the dictionary. 
 
## [1.3.24] - 2023-03-08
### Added
- Added more coverage to test_geometry_elements

## [1.3.23] - 2023-02-23
### Fixed
- Fixed pixel_type check for get_format_function within SICDWriter.
### Added
- Added additional information in documents for writer class close() function 
to explicitly state that not closing file after writing can raise ValueErrors
when trying to read them. 

## [1.3.22] - 2023-02-23
### Added
- Added point projection tests.
 
## [1.3.21] - 2023-02-22
### Fixed
- Fixed bug with applying the correct endianness being applied when reading SIO data. 

## [1.3.20] - 2023-02-16
### Fixed
- Fixed bug with walrus operator and other modern syntax to ensure code is backwards 
compatible with older python versions. 3.8 and below.
### Changed
- Changed CPHD Consistency to remove antenna file tests. 

## [1.3.19] - 2023-02-13
### Fixed
- Fixed bug in check_channel_dwell_exist message
### Added
- Added auto-detection of schema for CPHD data.
- Added new check_file_type header check in tests.
- Added new check_identifier_uniqueness check in tests.
- Added new check_channel_normal_signal_pvp check in tests.
- Added new TOAExtended.TOAExtSaved check in tests.
- Added two new optional PVP checks, check_optional_pvps_fx, and check_optional_pvps_toa
- Added passes and skips to ConsistencyChecker
### Changed
- Changed cphd_consistency testing dependencies to be optional, skips the check if networkx, 
and shapely are not installed.
- Simplified pytest.skip usage in test_cphd_consistency.

## [1.3.18] - 2023-02-10
### Fixed
- Fixed a bug in SICD get_format_function correctly checking for PixelType.
### Added
- Added more tests to test_geocoords.py, switched from unittests to pytest.

## [1.3.17] - 2023-02-06
### Fixed
- Fixed bug in SICD converter returning 1D array instead of a 2D array.
### Added
- Added close connection for test_remote. 

## [1.3.16] - 2023-02-02
### Changed
- Misleading naming/comment for DMS
### Added
- Added Tests for latlon.

## [1.3.15] - 2023-02-02
### Fixed
- Fixed bug in intersection and bounding box code for geometry elements.
### Added
- Added Tests for geometry.

## [1.3.14] - 2023-01-11
### Fixed
- Fixed deprecated usage of numpy.bool
### Changed
- Updated documentation on usage of CPHD consistency check.

## [1.3.13] - 2022-11-21
### Fixed
- Fixed bug in correctly setting attribution for populate_nitf_information_into_sicd().
### Changed
- Changed links for SAR standards in the readme file, pointed links to the newest versions.

## [1.3.12] - 2022-11-15
### Fixed
- Fixed accuracy of TimeCOA and DeltaKCOA polygons for ICEYE Spotlight.

## [1.3.11] - 2022-11-08
### Fixed
- Fixed bug with conditional testing of NITF image header for jpeg2k files correctly 
testing and applying format for C8/regular and M8/with masking. 
### Added
- Added links to SAR data for Capella, NISAR, and CPHD file formats.
### Changed
- Changed links for general NITF, Radarsat-2, and PALSAR files.

## [1.3.10] - 2022-10-24
### Fixed
- Updated error message for IQ handing in CPHD reader.
- Refactored reference to MIL-STD-2500C NITF spec to "Joint BIIF Profile (JBP)".
- Fixed bug in correctly accounting for row stride from file like object.
[Pull Request 348](https://github.com/ngageoint/sarpy/pull/348)
- Fixed bug with SICD converter correctly conform to described relationship in the SICD D&I.
[Pull Request 349](https://github.com/ngageoint/sarpy/pull/349)
- Fixed bug with Grid.Col.DeltaKCOA poly correctly populated based on collection metadate 
and constant COA. [Pull Request 350](https://github.com/ngageoint/sarpy/pull/350)
### Added
- Added remap.py unit test. [Pull Request 351](https://github.com/ngageoint/sarpy/pull/351)

## [1.3.9] - 2022-10-13
### Fixed
- Fixed a bug in correctly handling IQ error in CPHD reader.
- Refactored CHPD schema file name to match official release. 

## [1.3.8] - 2022-10-07
### Fixed
Fixed a bug in correctly cleaning up during closing of nitf reader.

## [1.3.7] - 2022-08-29
### Fixed
Fixed a bug in correctly handling COSAR version 2 files, for TerraSAR-X.

## [1.3.6] - 2022-08-23
### Fixed
Fixed a bug in improper raw writing for a CPHD/CRSD file.

## [1.3.5] - 2022-08-11
### Fixed
Fixed a bug in improper checking of whether the signal data for a CPHD/CRSD file 
was fully written.

## [1.3.4] - 2022-07-01
### Changed
- Added SICD version 1.3.0 information, and set the default SICD version number 
accordingly.
- Added CPHD version 1.1.0 changes, and set the default CPHD version number 
accordingly.
- Set the stage for anticipated CRSD changes.
- Removed the colon character with an underscore character in a suggested file 
name, since apparently colon in not permitted in a Windows file name.
### Fixed
Using NamedTemporaryFile in unit tests on writing files fails on Windows, and 
usage has been replaced.

## [1.3.3] - 2022-06-20
### Fixed
Resolved bug in TerraSAR-X window weighting determination.

## [1.3.2] - 2022-06-09
### Fixed
Resolved bug in data segment for reading from remote data source.

## [1.3.1] - 2022-06-08
### Fixed
Resolved type-hinting bug for missing optional h5py dependency.

## [1.3.0] - 2022-06-06
### Changed
- The base reading and writing structures have been updated to enable reading and 
writing data in both the natural use format of data (using `read()` or `write()`), 
as well as the raw storage format (using `read_raw()` or `write_raw()`). 
- kmz construction has been moved from the `sarpy.io.product` subpackage to the 
`sarpy.visualization` subpackage.
- The `sarpy.processing` subpackage has been restructured for clarity of purpose.
This includes moving sidd production construction has been moved from the 
`sarpy.io.product` subpackage to the `sarpy.processing.sidd` subpackage.

### Added
Implementations for DataSegment and FormatFunction for reading and writing 
changes.

# 1.3


## [1.2.70] - 2022-05-05
### Changed
Helper functions for determine radar band name have been changed to return the 
band name of the center frequency versus an aggregate of the band name of the 
maximum and minimum frequencies.

## [1.2.69] - 2022-04-18
### Added
A preliminary version of the "regi" registration method implementation

## [1.2.68] - 2022-04-14
### Fixed
CPHD Version 1.0 parsing of GeoInfo Polygon and Line element has been fixed

## [1.2.67] - 2022-04-12
### Added
Added support for reading SICD version 1.3, full integration will not be complete 
until the format is fully finalized and approved

## [1.2.66] - 2022-04-06
### Fixed
Improved construction of LinearRing geojson element

## [1.2.65] - 2022-03-25
### Fixed
- Resolved minor bug involved with xml namespace handling
- Corrected layover calculation in AFRL object population

## [1.2.64] - 2022-03-22
### Fixed
Fixed a bug associated with a plane projection where the column unit vector was 
misidentified

## [1.2.63] - 2022-03-16
### Added
Created a few methods for parsing a sicd structure directly from a xml file

## [1.2.62] - 2022-03-08
### Changed
- Made md5 checksum calculation optional for afrl/rde construction
- Permit an optional call which returns of raw values (not cast to unit8/16) 
  from remap functions

### Fixed
Fixed the PEDF remap calculation

## [1.2.61] - 2022-03-02
### Fixed
Resolving bug/error in NITF segmentation scheme and the population of SICD/SIDD 
segmentation details

## [1.2.60] - 2022-03-01
### Fixed
Resolving BIP chipper definition/application bug for segmented files

## [1.2.59] - 2022-02-23
### Fixed
Update for CSG metadata `Doppler Rate vs Azimuth Time Polynomial` location change

## [1.2.58] - 2022-02-17
### Fixed
Resolved bug in NITF with compression, but the support is still only partial and 
fairly fragile

## [1.2.57] - 2022-02-15
### Changed
Incorporating changes to AFRL/RDE labeling structure agreed upon on 2022-02-15

## [1.2.56] - 2022-02-07
### Fixed
Fixed a bug in scaling failure for the creation of KMZ from SICD

### Added
- A ReferencePoint property to SIDD.Measurement
- Basic image registration functions for 
    - finding the best adjustable projection parameters to fit known geolocation and 
    observed image location
    - find the best geophysical location given a collection of images and observed 
    image locations

## [1.2.55] - 2022-02-01
### Changed
Modified the RGIQE parameters to a more agreed upon version

## [1.2.54] - 2022-01-31
### Changed
Finalizing changes to the AFRL/RDE structure agreed upon on 01/26/2022

## [1.2.53] - 2022-01-25
### Changed
Add a CPHD validation check for existence of ImageGrid

### Fixed
Resolves a potentially invalid gc.collect call

## [1.2.52] - 2022-01-19
### Added
- Add links to NGA standards documents in the readme
- Introduction of a subset SICD reader class implementation

### Changed
Update to AFRL/RDE based on agreed upon changes

### Fixed
- Documentation fixes
- Resolves projection to DEM bug in expected shape of results

## [1.2.50] - 2022-01-11
### Fixed
- Bug fixes for AFRL label structure

## [1.2.49] - 2022-01-07
### Fixed
Resolving some error catching when trying to open vanilla tiff

## [1.2.48] - 2022-01-05
### Fixed
Resolves bug which resulted in empty columns in orthorectified image

## [1.2.47] - 2021-12-30
### Fixed
Corrects a number of bugs and code smells revealed by SonarQube

## [1.2.46] - 2021-12-29
### Added
- Introduction of rational polynomial fitting tools
- New projection helper using rational polynomial model (for speed)

### Changed
- Split original AFRL label structures and AFRL/RDE structures for NGA specific 
usage
- Split sarpy.processing.orthorectification module into subpackage

## [1.2.45] - 2021-12-20
### Fixed
Correction of population of SICD ModeType for specific ICEYE collection mode SLC

## [1.2.44] - 2021-12-06
### Fixed
Correction of minor bugs in AFRL label structure population and serialization

## [1.2.43] - 2021-11-30
### Changed
More improvements to Capella SLC reader. *(Remains an incomplete work-in-progress.)*
 
### Fixed
- Completes resolution of bug with unicode handling in sicd validation from 1.2.41
- Correction to SICD and SIDD writing for image segmentation to comply with 
standards requirements. *(Before here, "large" images with more than 99,999 
columns were incorrectly segmented.)*

## [1.2.41] - 2021-11-16
### Fixed
Resolves bug with unicode handling in sicd validation. 
*(This proves to be incomplete.)*

## [1.2.40] - 2021-11-15
### Changed
Updates AFRL label structures with agreed changes

## [1.2.39] - 2021-11-04
### Fixed
- Fixes (edge case) computation of doppler centroid polynomials for Cosmo SkyMed 
2nd generation SLC reader
- Fixes logging configuration issues for command-line utilities

## [1.2.38] - 2021-11-03
### Changed
- Some improvements to the Capella SLC reader, but support remains incomplete
- Adds a check for SICDTypeReaders to ensure that chipper sizes agree with 
expected values

## [1.2.37] - 2021-11-02
### Added
Adds a `CollectEnd` property for sicd.Timeline of type `numpy.datetime64`

### Changed
Centralizing the xml floating point serialization format. Reverts to format `G` 
for many fields, in relation to changes form 1.2.34.

## [1.2.36] - 2021-10-27
### Changed
- Refactor of the sarpy.annotation structures and elements for improved clarity.
- Extensions, bug fixes, and improvements of geometry object definitions.

## [1.2.35] - 2021-10-25
### Changed
Changes the Radiometric polynomials for SICD subaperture degradation and the 
rgiqe methods for degrading to a desired quality. *(This proves to be incorrect.)*

## [1.2.34] - 2021-10-22
### Changed
Serialize most xml fields of type double using 17 decimals, versus 16, for full 
precision, and uses the exponential format for most. 
*(Modified in the immediate future.)*

## [1.2.32] - 2021-10-21
### Fixed
Bug fix for left looking radarsat SLC data

## [1.2.31] - 2021-10-18
### Added
Adds a command-line utility for populating a SICD nominal noise polynomial, 
given the presence of other RCS polynomials

### Fixed
Account for noise and Radiometric SF poly changes due to subaperture and 
weighting changes in sarpy.processing.sicd.normalize_sicd methods

## [1.2.29] - 2021-10-15
### Fixed
- Corrects DeltaKCOA and DopCentroidPoly population for Cosmo SkyMed 2nd generation
- Bug fix SICD.RadarCollection extra parameter parsing

## [1.2.28] - 2021-10-13
### Fixed
- Bug fixes for sicd validation of version 1.1 date and pfa bounds consistency 
checking for the spotlight case
- Ensure that FTITLE and IID2 nitf header fields in a sicd file will be prefixed 
with 'SICD:' if attempting to write a version 1.1 SICD file
- Correcting data for SICD version 1.1.0 schema

## [1.2.27] - 2021-10-09
### Fixed
Bug fix for left facing TerraSAR-X SLC data symmetry orientation

## [1.2.26] - 2021-10-04
### Added 
Adds CPHDTypeReader and CRSDTypeReader abstract class definitions for better 
inheritance structure.

### Changed
- Moves CRSD implementation from sarpy.io.phase_history to new subpackage 
sarpy.io.received for conceptual clarity.
- Replaces the bad slice convention parsing from the __call__ method with
        the standard expected for Python

## [1.2.24] - 2021-10-01
### Added 
- Adds and AbstractReader class definition for better inheritance structure. 
- Adds SICDTypeReader and SIDDTypeReader abstract class definitions for better 
inheritance structure.

### Changed
Remap methods changed from flat functions to callable class implementation, for 
more clear preservation of remap function state variables

### Fixed
Bug fix for file reader `fileno` property usage

## [1.2.23] - 2021-09-29
### Added
Introduces RGIQE methods with sicd degradation functions and a method for 
producing a sicd/reader with reweighting and/or subaperture processing applied

### Changed
- Adjustments of unit tests to skip versus fail missing tests for CPD validation. 
- Refactors some elements of SICD window population to use the 
sarpy.processing.sicd.windows module.

### Removed
Drops stated support for Python 2.7

## [1.2.22] - 2021-09-20
### Changed
Includes population of North in SIDD exploitation features construction

### Fixed
Fixes deprecated numpy.object type usage

## [1.2.21] - 2021-09-17
### Fixed
- Bug fix for default sicd conversion naming scheme.
- Bug fix for Capella SLC symmetry orientation.

## [1.2.19] - 2021-09-16
### Added
Creates command-line utility for SICD chip production

### Changed
Unified NITF header field value preservation in sicd and sidd reader, writer, 
and conversion 

## [1.2.18] - 2021-09-15
### Changed
Creates a few methods in the sicd reader to permit preservation of more nitf 
fields when copying a sicd

## [1.2.17] - 2021-09-13
### Changed
Updates the preliminary Capella SLC format reader to accommodate SPOTLIGHT mode 
data. *This remains a work-in-progress.*

## [1.2.16] - 2021-09-10
### Changed
Updates the preliminary Capella SLC format reader to the structure of the actual 
data, and dropping support for the deprecated pre-release format data. *This 
remains a work-in-progress.*

## [1.2.15] - 2021-09-08
### Added
Creates sarpy.processing.sicd.windows module for more unified handling of commonly used
Fourier windowing definitions and functions

### Fixed
Tidies up deprecated numpy.bool definitions

## [1.2.14] - 2021-09-02
### Added
Adds support for ENU coordinate system data in geocoords transform paradigm

## [1.2.13] - 2021-08-31
### Added
- Adds upport for reading GFF version 1.6, 1.8, and 2.X files.
- Creates some helper functions/classes for AFRL label data construction.

## [1.2.12] - 2021-08-12
### Changed
xml handling moved to a centralized sub-package for conceptual consistency 
and clarity

### Added
Initial effort for enabling interpretation and production of labelled image data
following the AFRL labeling scheme

### Fixed
Attempt at CPHD validation fix for PVP values

## [1.2.11] - 2021-08-04
### Changed
Moves to module based logging scheme, which permits sarpy specific log 
configuration

## [1.2.10] - 2021-07-22
### Fixed
Minor bug fixes for CPHD fields

### Added
Adds support for reading and writing Compensated Received Signal Data (CRSD) 
format files and data

## [1.2.9] - 2021-07-16
### Fixed
Fixes error in Cosmo SkyMed SLC mode handling

## [1.2.8] - 2021-07-14
### Fixed
Corrects population of SICD metadata 2nd generation Cosmo SkyMed SLC QuadPol 
collections correctly

## [1.2.7] - 2021-06-30
### Changed
More SICD validation corrections and improvements

## [1.2.6] - 2021-06-29
### Fixed
Fixes a bug in the create_kmx command line usage

### Changed
- Improves sicd validation, including checks for values in GeoData.ImageCorners, 
GeoData.ValidData, and ImageData.ValidData, check consistency between 
RadarCollection.RcvChannels and ImageFormation.RcvChanProc, check consistency 
between sicd structure and the appropriate NITF DES subheader values and Image 
segment structure.
- Improves sidd validation by checking consistency between sidd structure and the 
appropriate NITF DES subheader values and Image segment structure.

## [1.2.5] - 2021-06-21
### Fixed
Correct check if SICD Grid.Type is one of expected types

## [1.2.4] - 2021-06-16
### Added
Replaces the use of IOError with custom error, which simplifies and improves 
error handling

## [1.2.2] - 2021-06-14
### Fixed
Bug fixes for NITF 2.0 implementation and NITF LUT usage

## [1.2.1] - 2021-06-11
### Fixed
Bug fixes for complex NITF construction, the Poly2DType shift method, the 
BSQChipper, and NITF writing for an extra long/wide image

## [1.2.0] - 2021-05-27
### Changed
Initialized with streamlining and simplification of reader structure

# 1.2

## [1.1.78] - 2021-05-24
Improving documentation for geometry/projection elements

## [1.1.77] - 2021-05-20
Bug fix in writing MONO16I SIDD

## [1.1.76] - 2021-05-18
Refining examples and incorporating documentation hosting at readthedocs

## [1.1.75] - 2021-05-12
Correcting bugs in the nrl, linear, and log remap functions

## [1.1.74] - 2021-05-11
Introducing the ability to read SICD, SIDD, and some NITF files from file-like
object. This is generally geared towards usage with smart_open for possible S3 usage.

## [1.1.73] - 2021-04-30
- Corrected another mistake in the SIDD version 2 schema and element production
- Corrected some mistakes in the included SIDD version 2 schema

## [1.1.71] - 2021-04-29
Introducing basic SIDD consistency check, and debugging the squint calculation

## [1.1.70] - 2021-04-28
- Debugging SIDD Version 2.0 structure produced in create_product methods
- Debugging of poor classification extraction in SIDD production for both versions
- Reorganization of SIDD schemas and inclusion in package data

## [1.1.69] - 2021-04-27
- Debugging SIDD Version 1.0 structure produced in create_product methods
- Introduction of a reader implementation which directly uses an array or memmap,
which is intended merely to provide unified integration for tool usage.

## [1.1.67] - 2021-04-19
Fix for the range doppler rate polynomial definition for Cosmo SkyMed

## [1.1.66] - 2021-04-15
- Updating Cosmo SkyMed 2nd generation column impulse response population
- Introduces helper method for converting image coordinates to coordinates for
polynomial evaluation
- Fixed sign convention in SICD related Fourier helper methods
- Fixed state issues with ortho-rectification model populated from
sicd.RadarCollection.Area

## [1.1.65] - 2021-04-08
CCINFA tre definition bug fix and SICD AmpTable usage bug fix

## [1.1.64] - 2021-04-05
- Loosening the handling for poorly formed SICD structure
- Making file type discovery logging less verbose

## [1.1.62] - 2021-03-30
CPHD Consistency Improvements

## [1.1.61] - 2021-03-24
Introduction of Cosmo SkyMed 2nd generation support

## [1.1.60] - 2021-03-23
Creating a command line utility to dump some CPHD metadata

## [1.1.59] - 2021-03-22
- Implementing support for reading masked NITF without compression, read band
sequential format, and correction of band interleaved by block reading.
- What remains is more general support for compression, which is likely not high
on the list of priorities.

## [1.1.58] - 2021-03-15
- Creating command line utility for creating SIDD products from a SICD type reader
- Creating command line utility for creating KMZ products from a SICD type reader
- Streamlining the command line utility for performing a dump of a NITF header

## [1.1.57] - 2021-03-09
- Fixing tre loop parsing issue for ACCHZB, OBJCTA, and CCINFA
- Final verification for SICD.RadarCollect.Area for definition for default SIDD image bounds

## [1.1.55] - 2021-03-08
Bug fixes for CPHD writing

## [1.1.54] - 2021-03-05
Further debugging SICD.RadarCollect.Area for definition for default SIDD image bounds

## [1.1.53] - 2021-03-04
Introducing CPHD 1.0 writing capabilities and improved CPHD reading for both versions

## [1.1.52] - 2021-03-02
Use SICD.RadarCollect.Area for definition for default SIDD image bounds

## [1.1.51] - 2021-02-16
Introduced validity check for SICD in the consistency module

## [1.1.50] - 2021-02-15
Imposing print function compliance for Python 2.7 usage

## [1.1.49] - 2021-02-12
Completion of annotation and geometry elements for apps usage

## [1.1.48] - 2021-02-05
- Bug fixes for CPHD AntGainPhase support array reading
- Labeling schema modifications and geometry elements modifications

## [1.1.47] - 2021-02-02
- Modification of extracted CSK metadata for proper ImpRespBW population
- Top level structures for SICD, SIDD, and CPHD better handle default xml tag
- Change to aperture_filter for sarpy_apps usage
- Changes and fixes in geometry_elements for sarpy_apps usage

## [1.1.46] - 2021-01-25
Valkyrie added CPHD consistency checked and some CPHD associated unit tests

## [1.1.45] - 2021-01-05
- Refining some validation parameters checks
- Refining CMETAA usage, annotation schema improvements, and nitf header methods

## [1.1.43] - 2020-12-21
Clean-up of opener definitions and functionality

## [1.1.42] - 2020-12-18
- Minor fix to setup.py definition
- Added reader_type property for reader to clarify intent and usage

## [1.1.40] - 2020-12-17
Debugging CMETAA definition and usage

## [1.1.39] - 2020-12-16
Debugging the Exploitation Calculator for SIDD population

## [1.1.38] - 2020-12-15
Adjust TRE definitions to avoid errors in improperly parsing numeric fields

## [1.1.37] - 2020-12-13
Adding preliminary support for NITF 2.0

## [1.1.36] - 2020-12-10
Minor adjustment for some basic NITF header elements for bug fixes

## [1.1.35] - 2020-12-08
Removal of deprecated code and revamp/expansion of unit testing

## [1.1.34] - 2020-12-02
Correction for difference between KompSat and CSK metadata

## [1.1.33] - 2020-12-01
- Correction of radar mode determination for KompSat
- Bug fixes for Cosmo Skymed and fine-tuning KompSat support

## [1.1.31] - 2020-11-25
Bug fixes for sicd structure serialization

## [1.1.30] - 2020-11-20
- Make the SICD version 1.1 creation an option, versus the default
- Created SICD file will now be version 1.1, if the polarization permits

## [1.1.28] - 2020-11-13
Fixed bug in PFA validation inspection

## [1.1.27] - 2020-11-06
Minor debugging of CSK metadata

## [1.1.26] - 2020-11-04
- Adding more robust SICD validation tests
- README update for installation

## [1.1.24] - 2020-10-21
Debugging PALSAR ADC rate population and improving some docstrings

## [1.1.23] - 2020-10-19
Added PALSAR (ALOS2) reading support for level 1.1 products

## [1.1.22] - 2020-10-13
Making suggested name more resistant to errors

## [1.1.21] - 2020-10-08
Adding RCM NITF format data support

## [1.1.20] - 2020-10-07
- SICD naming scheme separation
- Added TerraSAR-X reading support for level 1 products
- Repaired ICEYE/CSK data reading bug which omitted last row

## [1.1.17] - 2020-10-06
Repaired ICEYE and CSK chipper definition bug

## [1.1.16] - 2020-09-25
Treat RCM ScanSAR as spotlight for appropriate processing

## [1.1.15] - 2020-09-24
Resolved SICD writing bug for integer data

## [1.1.14] - 2020-09-23
Improved docstrings on RCM ScanSAR methods

## [1.1.13] - 2020-09-21
Bug fix for RSMGGA tre element

## [1.1.12] - 2020-09-18
- Added ScanSAR support for RCM reader
- Bug fixes for some NITF header element parsing
- Very basic example refinement

## [1.1.9] - 2020-09-15
Introducing more general complex valued NITF support and more general BIP support

## [1.1.8] - 2020-09-08
Fixing polygon inclusion bug for orientation

## [1.1.7] - 2020-09-03
Bumping the required numpy version so datetimes are handled correctly

## [1.1.6] - 2020-09-02
Bug fixes for ICEYE data ordering, RCM classification string, and DTED bounding box definition

## [1.1.5] - 2020-09-01
- Improvements and debugging for DTED and projection to DEM
- Changed some functionality in aperture filter

## [1.1.3] - 2020-08-25
- Added helper methods for aperture tool processing
- Fixed bug for NITF block ordering
- Improvements to change detection support

## [1.1.0] - 2020-08-21
Initialized with more general NITF reading support, including supporting compressed
image segments, and introduced preliminary capability for reading a standard
change detection package

# 1.1

## [1.0.53] - 2020-08-
SICD normalization method bug fixes

## [1.0.52] - 2020-08-13
- Fine-tuning parameter defaults and naming in projection methods
- Fixed subtle bug in projection to constant HAE method
- Introduced projection methods for SIDD structures
- Bug fix for SICD normalization methods

## [1.0.48] - 2020-08-12
Making SICD normalization methods more robust

## [1.0.47] - 2020-08-10
- Tidy up ICEYE parameter values
- Tidy up chipper argument values

## [1.0.45] - 2020-08-07
- Introduced ICEYE reading capability
- Handling some edge cases for ortho-rectification issues

## [1.0.43] - 2020-08-06
Fixed bug in SICD.RadarCollection.Area and SICD.MatchInfo parsing

## [1.0.42] - 2020-08-05
- Introduced coherent KMZ and SIDD product creation
- Resolved CPHD Version 1.0 bug for PVP parsing

## [1.0.40] - 2020-07-29
- Adjust ImageBeamComp for derived formats
- Account for non-convexity of projection for ortho-rectification

## [1.0.38] - 2020-07-28
- Clarified some projection parameters and documentation
- Optimized some ortho-rectification parameters

## [1.0.36] - 2020-07-27
Refactored CSI and subaperture processing and introduced practical SIDD creation

## [1.0.35] - 2020-07-21
Added support for Capella format data

## [1.0.34] - 2020-07-15
Fixed NITF bug for image size

## [1.0.33] - 2020-07-14
Some general NITF compatibility updates

## [1.0.32] - 2020-07-13
Added support for blocked NITF files and improved NITF header handling

## [1.0.31] - 2020-07-10
Correct minor issues for CPHD and xml interpretation

## [1.0.30] - 2020-07-09
Provide aggregate complex type reader, and sicd partitioning methods

## [1.0.29] - 2020-07-08
- Various fixes for tiff reading and reorganization
- Reorganization of sarpy.io structure into proper categories

## [1.0.27] - 2020-07-02
- General purpose ortho-rectification capabilities introduced.
- 2020-06-Introduce file_name property for reader objects

## [1.0.25] - 2020-06-30
Resolving usage of numpy.stack to properly allow numpy 1.9.

## [1.0.24]
Bug fix for the CPHD version 0.3 GlobalType definition.

## [1.0.23]
Moved the general tk_builder, and specific sarpy_apps into their own repos

## [1.0.22]
Cleaned up error production and catching for file opening effort

## [1.0.21]
Introduced basic CPHD (0.3 and 1.0) reading capability

## [1.0.20]
Introduced NISAR reading capability

## [1.0.19]
Base SIDD reading and writing capability

## [1.0.18]
Bug fix for appropriate error catching during file reading effort

## [1.0.17]
Bug fix for point projection method

## [1.0.16]
Fixing BigTiff error

## [1.0.15]
Introducing suggested name capability for the SICD

## [1.0.14]
Making security tag setting in NITF more flexible, and fixing bug

## [1.0.13]
Introduction of metaicon gui element

## [1.0.12]
Introduction of basic SIDD elements, still experimental.

## [1.0.11]
Debugging RNIIRS population

## [1.0.10]
Defining a few more relevant SICD.SCPCOA properties

## [1.0.9]
Moving latlon functions back into main branch

## [1.0.8]
Bug fix for polarization data and population of RNIIRS

## [1.0.7]
Small bug fix in converter file naming scheme process

## [1.0.6]
Fixing a small but fatal bug for TRE parsing

## [1.0.5]
Modified string enum parsing for NITF header to make data errors non-fatal

## [1.0.4]
Improvements for GUI behavior and annotation tool

## [1.0.3]
Refactored NITF elements for clarity and better documentation

## [1.0.2]
Made polynomial shift simpler and added for Poly2D

## [1.0.1]
Added a very basic ccd calculation and two SICD properties

## [1.0.0]
Start of version after major refactor<|MERGE_RESOLUTION|>--- conflicted
+++ resolved
@@ -6,11 +6,8 @@
 
 ## [1.3.60]
 ### Fixed
-<<<<<<< HEAD
 - Account for timezones in generated datetimes
-=======
 - SIDD ProductProcessing handling
->>>>>>> f89fcd3c
 
 ## [1.3.59] - 2024-10-03
 ### Added
