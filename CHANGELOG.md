# Change Log

SarPy follows a continuous release process, so there are fairly frequent releases. 
Since essentially every (squash merge) commit corresponds to a release, specific 
release points are not being annotated in GitHub.

## [1.3.59-rc]
### Added
- Added `noxfile.py`
<<<<<<< HEAD
- Added TOA visualization to `sarpy/visualization/cphd_kmz_product_creation.py`
=======
- Added unit tests for `sicd_elements/base.py`
>>>>>>> 3c999468
### Fixed
- Fixed `sarpy.io.kml.add_polygon` coordinate conditioning for older numpy versions
- Replace unsupported `pillow` constant `Image.ANTIALIAS` with `Image.LANCZOS`

## [1.3.58] - 2023-08-07
### Added
- Added additional tests to test_sicd_elements_geodata.py
### Fixed
- setGeoInfo() definition and typos in GeoData.py.

## [1.3.57] - 2023-08-02
### Added
- Added ability to generate KMZ files from CRSD data.
- Added antenna visualization to complex-image KMZ.
### Changed
- Changed polygon conditioning for KMZs created around antimeridian.
### Fixed
- SARPY correctly using fieldnames to ensure PVPs are transcribed in proper order in
sarpy.io.phase_history.cphd's write_pvp_array function.
- SARPY correctly creating overview for SICDS that have Area but no Area.Plane.

## [1.3.56] - 2023-07-25
### Added
- Added test for SARPY RMA in sicd_elements module. 

## [1.3.55] - 2023-07-19
### Added
- Added test for SARPY to/from XML logic.
### Fixed
- Fixed AntGPid typo to AntGPId.
- Fixed SARPY correctly finding TxAntenna/RcvAntenna PVPs using from_file in cphd_consistency.py.
- Fixed SARPY correctly specifying EBFreqShiftSF in AntPatternType.
- Fixed SARPY correctly handling AddedParameters as a single element with repeated Parameter children.
- Fixed EndPoint type to Endpoint.
- Fixed SARPY correctly including index as a child element instead of an attribute in LSVertexType. 

## [1.3.54] - 2023-07-19
### Added
- Added RadarModeType class to SIDD with SCANSAR option.

## [1.3.53] - 2023-07-11
### Added
- Added 3db contours to transmit and receive beam footprints for CPHD KMZs.

## [1.3.52] - 2023-07-10
### Added
- Added additional tests for sicd_elements ImageCreation.py.

## [1.3.51] - 2023-07-10
### Added
- Added additional tests for sicd_elements CollectionInfo.py.
### Fixed
- Fixed bug in SARPY correctly checking mode types. 

## [1.3.50] - 2023-07-06
### Added
- Added additional tests for sicd_elements Antenna.py.

## [1.3.49] - 2023-07-05
### Fixed
- Fixed bug in SARPY correctly populating NITF FL field.
- Fixed bug in SARPY correctly using context manager interface when using SIDD product
creators to close/flush files.

## [1.3.48] - 2023-07-05
### Added
- Added tests for sicd_elements.blocks.
### Changed
- Changed some string formatting, and value error text in sicd_elements/blocks.py. 

## [1.3.47] - 2023-06-29
### Added
- Added support for SIDD v3.

## [1.3.46] - 2023-06-15
### Added
- Added consistency checks to the SICD validation_checks.py.

## [1.3.45] - 2023-06-15
### Added
- Added tests for sicd_elements module in test_sicd_elements_position.py

## [1.3.44] - 2023-06-14
### Added
- Added ability to generate KMZ files from CPHD data.

## [1.3.43] - 2023-06-09
### Fixed
- Fixed bug in Sarpy in correctly performing approximate value comparisons in consistency.py.

## [1.3.42] - 2023-06-02
### Fixed
- Fixed bug in Sarpy in correctly logging expected and populated value in SPCPCOA.py.
### Added
- Added new tests in test_sicd_elements_scpcoa.py.

## [1.3.41] - 2023-06-02
### Fixed
- Fixed bug in Sarpy not correctly validating schema versions.
### Changed
- Changed 2 term versioning to 3 term versioning for sicd, cphd, sidd, crsd schemas. 
- Changed schema version dates for 1.3.0 sicd and cphd.
- Changed test_sicd_elements_sicd.py to test for version 1.3.0. 

## [1.3.40] - 2023-05-26
### Fixed
- Fixed bug in Sarpy correctly not running a test if there is no geoid file, 
in test_geotiff1deg_reader.py 

## [1.3.39] - 2023-05-26
### Added
- Added new tests in test_sicd_elements_imageformation.py
### Fixed
- Fixed bug in Sarpy correctly setting self.TxFrequencyProc to TxFrequencyProcType when it 
doesn't exist.

## [1.3.38] - 2023-05-23
### Added
- Added llh parser to parsers.py.
### Changed
- Changed readme to align with changes to removal of sphinxcontrib-napoleon dependency.
- Changed dependencies in setup.py to align with readme. 

## [1.3.37] - 2023-05-16
### Added
- Added tests for sicd_elements for SICD.py and RadarCollection.py.
### Changed
- test_sicd_elements.py was split up into smaller more easily manageable python files.
### Fixed
- Fixed bug in SARPY correctly specifying SCP when instantiating GeoDataType in SICD.py
- Fixed spelling error for override parameter in SICD.py, base.py, SIDD.py, Fiduciallnfo.py, 
ObjectInfo.py, blocks.py, projection_helper.py.

## [1.3.36] - 2023-05-15
### Changed
- Changed geotiff2deg.py, user must now explicitly specify DEM reference
surface, or accept default value of EGM2008.
- Changed converter.py, and convert_to_sicd.py updated to reflect changes 
to geotiff2deg.py.

## [1.3.35] - 2023-05-08
### Fixed
- Fixed bug with readthedocs correctly building documentation per 
[readthedocs.org issue #10290](https://github.com/readthedocs/readthedocs.org/issues/10290)
and [sphinx-doc issue #10378](https://github.com/sphinx-doc/sphinx/issues/10378).

## [1.3.34] - 2023-05-08
### Added
- Added X1Y1 vs X2Y2 checks to cphd_consistency and test_cphd_consistency.

## [1.3.33] - 2023-05-02
### Added
- Added support for DEMs in GeoTIFF format.
- Added projection to a DEM for SCP and image corner coordinates in 
sarpy/utils/convert_to_sicd.py and sarpy/io/complex/converter.py modules 
when a GeoTIFF DEM file is used as a CLI argument in convert_to_sicd program. 

## [1.3.32] - 2023-05-01
### Fixed
- Fixed bug in SARPY correctly reading numerous nitf files in linux OS.
### Changed
- Minor cleaning in nitf.py.

## [1.3.31] - 2023-04-28
### Fixed
- Fixed bug in SARPY correctly reading data with odd number of rows with a 
stride that is not a multiple of the input size.

## [1.3.30] - 2023-04-24
### Added
- Added OSR checks to consistency.
### Fixed
- Fixed misspelling of DESOFLW in des.py

## [1.3.29] - 2023-04-24
### Added
- Added Radiometric and Timeline.IPP nodes to tests/data/example.sicd.xml
- Added Radiometric and Timeline.IPP nodes to tests/data/example.sicd.rma.xml
- Added tests for Radiometric.py, RgAzComp.py, Timeline.py, ImageData.py, 
and RadarCollection.py
to tests/io/complex/sicd_elements/test_sicd_elements.py

### Changed
- Updated code to align with PEP.

### Fixed
- Fixed bug in Sarpy correctly raising error when testing length of array in 
- sarpy/io/complex/sicd_elements/ImageData.py FullImageType
- Fixed bug in Sarpy correctly returning frequency band name for Hz in 
sarpy/io/complex/sicd_elements/RadarCollection.py
- Fixed bug in Sarpy correctly raising error when testing length of array in 
RadarCollection.py TxFrequencyType.from_array.
- Fixed bug in Sarpy correctly setting RcvFMRate in RadarCollection.py WaveformParametersType.

## [1.3.28] - 2023-04-21
### Fixed
- Fixed bug in Sarpy correctly handling negative longitudes when calculating 
longitude grid size in point_projection.image_to_ground_dem.

## [1.3.27] - 2023-04-17
### Added
- Tests for utils, validation_checks, PFA, RMA, and Grid
### Fixed
- Fixed bug in Sarpy correctly calling _derive_unit_vector_params with correct RMAParam.
- Fixed bug in Sarpy correctly checking Grid.type is RGAZIM and resetting type if not.
- Fixed bug in Sarpy returning 0 and not None in _derive_rg_az_comp 
when Grid.Col.DeltaKCOAPoly does not exist.

## [1.3.26] - 2023-03-17
### Changed
- Moved test_consistency and test_cphd_consistency from pytests folder to tests folder. 
### Fixed
- Fixed bug in SarPy correctly reading SIDDs with undeclared XML.
- Fixed bug in CPHD correctly using AmpScaling when reading CPHD signal arrays with.
integer types that have an AmpSF PVP.
- Fixed bug in CPHD consistency by updating tolerances and use of Approx in numpy comparisons.
### Added
- Added test for SIDD undeclared XML namespace.
- Added additional checks for cphd_consistency dwell polynomials.

## [1.3.25] - 2023-03-10
### Added
- Added additional checks for micro-parameters, and related metadata in cphd_consistency.
### Changed
- Improved cphd_consistency result formatting.
### Fixed
- Fixed GainPhaseArrayType._numeric_format typo when creating the dictionary. 
 
## [1.3.24] - 2023-03-08
### Added
- Added more coverage to test_geometry_elements

## [1.3.23] - 2023-02-23
### Fixed
- Fixed pixel_type check for get_format_function within SICDWriter.
### Added
- Added additional information in documents for writer class close() function 
to explicitly state that not closing file after writing can raise ValueErrors
when trying to read them. 

## [1.3.22] - 2023-02-23
### Added
- Added point projection tests.
 
## [1.3.21] - 2023-02-22
### Fixed
- Fixed bug with applying the correct endianness being applied when reading SIO data. 

## [1.3.20] - 2023-02-16
### Fixed
- Fixed bug with walrus operator and other modern syntax to ensure code is backwards 
compatible with older python versions. 3.8 and below.
### Changed
- Changed CPHD Consistency to remove antenna file tests. 

## [1.3.19] - 2023-02-13
### Fixed
- Fixed bug in check_channel_dwell_exist message
### Added
- Added auto-detection of schema for CPHD data.
- Added new check_file_type header check in tests.
- Added new check_identifier_uniqueness check in tests.
- Added new check_channel_normal_signal_pvp check in tests.
- Added new TOAExtended.TOAExtSaved check in tests.
- Added two new optional PVP checks, check_optional_pvps_fx, and check_optional_pvps_toa
- Added passes and skips to ConsistencyChecker
### Changed
- Changed cphd_consistency testing dependencies to be optional, skips the check if networkx, 
and shapely are not installed.
- Simplified pytest.skip usage in test_cphd_consistency.

## [1.3.18] - 2023-02-10
### Fixed
- Fixed a bug in SICD get_format_function correctly checking for PixelType.
### Added
- Added more tests to test_geocoords.py, switched from unittests to pytest.

## [1.3.17] - 2023-02-06
### Fixed
- Fixed bug in SICD converter returning 1D array instead of a 2D array.
### Added
- Added close connection for test_remote. 

## [1.3.16] - 2023-02-02
### Changed
- Misleading naming/comment for DMS
### Added
- Added Tests for latlon.

## [1.3.15] - 2023-02-02
### Fixed
- Fixed bug in intersection and bounding box code for geometry elements.
### Added
- Added Tests for geometry.

## [1.3.14] - 2023-01-11
### Fixed
- Fixed deprecated usage of numpy.bool
### Changed
- Updated documentation on usage of CPHD consistency check.

## [1.3.13] - 2022-11-21
### Fixed
- Fixed bug in correctly setting attribution for populate_nitf_information_into_sicd().
### Changed
- Changed links for SAR standards in the readme file, pointed links to the newest versions.

## [1.3.12] - 2022-11-15
### Fixed
- Fixed accuracy of TimeCOA and DeltaKCOA polygons for ICEYE Spotlight.

## [1.3.11] - 2022-11-08
### Fixed
- Fixed bug with conditional testing of NITF image header for jpeg2k files correctly 
testing and applying format for C8/regular and M8/with masking. 
### Added
- Added links to SAR data for Capella, NISAR, and CPHD file formats.
### Changed
- Changed links for general NITF, Radarsat-2, and PALSAR files.

## [1.3.10] - 2022-10-24
### Fixed
- Updated error message for IQ handing in CPHD reader.
- Refactored reference to MIL-STD-2500C NITF spec to "Joint BIIF Profile (JBP)".
- Fixed bug in correctly accounting for row stride from file like object.
[Pull Request 348](https://github.com/ngageoint/sarpy/pull/348)
- Fixed bug with SICD converter correctly conform to described relationship in the SICD D&I.
[Pull Request 349](https://github.com/ngageoint/sarpy/pull/349)
- Fixed bug with Grid.Col.DeltaKCOA poly correctly populated based on collection metadate 
and constant COA. [Pull Request 350](https://github.com/ngageoint/sarpy/pull/350)
### Added
- Added remap.py unit test. [Pull Request 351](https://github.com/ngageoint/sarpy/pull/351)

## [1.3.9] - 2022-10-13
### Fixed
- Fixed a bug in correctly handling IQ error in CPHD reader.
- Refactored CHPD schema file name to match official release. 

## [1.3.8] - 2022-10-07
### Fixed
Fixed a bug in correctly cleaning up during closing of nitf reader.

## [1.3.7] - 2022-08-29
### Fixed
Fixed a bug in correctly handling COSAR version 2 files, for TerraSAR-X.

## [1.3.6] - 2022-08-23
### Fixed
Fixed a bug in improper raw writing for a CPHD/CRSD file.

## [1.3.5] - 2022-08-11
### Fixed
Fixed a bug in improper checking of whether the signal data for a CPHD/CRSD file 
was fully written.

## [1.3.4] - 2022-07-01
### Changed
- Added SICD version 1.3.0 information, and set the default SICD version number 
accordingly.
- Added CPHD version 1.1.0 changes, and set the default CPHD version number 
accordingly.
- Set the stage for anticipated CRSD changes.
- Removed the colon character with an underscore character in a suggested file 
name, since apparently colon in not permitted in a Windows file name.
### Fixed
Using NamedTemporaryFile in unit tests on writing files fails on Windows, and 
usage has been replaced.

## [1.3.3] - 2022-06-20
### Fixed
Resolved bug in TerraSAR-X window weighting determination.

## [1.3.2] - 2022-06-09
### Fixed
Resolved bug in data segment for reading from remote data source.

## [1.3.1] - 2022-06-08
### Fixed
Resolved type-hinting bug for missing optional h5py dependency.

## [1.3.0] - 2022-06-06
### Changed
- The base reading and writing structures have been updated to enable reading and 
writing data in both the natural use format of data (using `read()` or `write()`), 
as well as the raw storage format (using `read_raw()` or `write_raw()`). 
- kmz construction has been moved from the `sarpy.io.product` subpackage to the 
`sarpy.visualization` subpackage.
- The `sarpy.processing` subpackage has been restructured for clarity of purpose.
This includes moving sidd production construction has been moved from the 
`sarpy.io.product` subpackage to the `sarpy.processing.sidd` subpackage.

### Added
Implementations for DataSegment and FormatFunction for reading and writing 
changes.

# 1.3


## [1.2.70] - 2022-05-05
### Changed
Helper functions for determine radar band name have been changed to return the 
band name of the center frequency versus an aggregate of the band name of the 
maximum and minimum frequencies.

## [1.2.69] - 2022-04-18
### Added
A preliminary version of the "regi" registration method implementation

## [1.2.68] - 2022-04-14
### Fixed
CPHD Version 1.0 parsing of GeoInfo Polygon and Line element has been fixed

## [1.2.67] - 2022-04-12
### Added
Added support for reading SICD version 1.3, full integration will not be complete 
until the format is fully finalized and approved

## [1.2.66] - 2022-04-06
### Fixed
Improved construction of LinearRing geojson element

## [1.2.65] - 2022-03-25
### Fixed
- Resolved minor bug involved with xml namespace handling
- Corrected layover calculation in AFRL object population

## [1.2.64] - 2022-03-22
### Fixed
Fixed a bug associated with a plane projection where the column unit vector was 
misidentified

## [1.2.63] - 2022-03-16
### Added
Created a few methods for parsing a sicd structure directly from a xml file

## [1.2.62] - 2022-03-08
### Changed
- Made md5 checksum calculation optional for afrl/rde construction
- Permit an optional call which returns of raw values (not cast to unit8/16) 
  from remap functions

### Fixed
Fixed the PEDF remap calculation

## [1.2.61] - 2022-03-02
### Fixed
Resolving bug/error in NITF segmentation scheme and the population of SICD/SIDD 
segmentation details

## [1.2.60] - 2022-03-01
### Fixed
Resolving BIP chipper definition/application bug for segmented files

## [1.2.59] - 2022-02-23
### Fixed
Update for CSG metadata `Doppler Rate vs Azimuth Time Polynomial` location change

## [1.2.58] - 2022-02-17
### Fixed
Resolved bug in NITF with compression, but the support is still only partial and 
fairly fragile

## [1.2.57] - 2022-02-15
### Changed
Incorporating changes to AFRL/RDE labeling structure agreed upon on 2022-02-15

## [1.2.56] - 2022-02-07
### Fixed
Fixed a bug in scaling failure for the creation of KMZ from SICD

### Added
- A ReferencePoint property to SIDD.Measurement
- Basic image registration functions for 
    - finding the best adjustable projection parameters to fit known geolocation and 
    observed image location
    - find the best geophysical location given a collection of images and observed 
    image locations

## [1.2.55] - 2022-02-01
### Changed
Modified the RGIQE parameters to a more agreed upon version

## [1.2.54] - 2022-01-31
### Changed
Finalizing changes to the AFRL/RDE structure agreed upon on 01/26/2022

## [1.2.53] - 2022-01-25
### Changed
Add a CPHD validation check for existence of ImageGrid

### Fixed
Resolves a potentially invalid gc.collect call

## [1.2.52] - 2022-01-19
### Added
- Add links to NGA standards documents in the readme
- Introduction of a subset SICD reader class implementation

### Changed
Update to AFRL/RDE based on agreed upon changes

### Fixed
- Documentation fixes
- Resolves projection to DEM bug in expected shape of results

## [1.2.50] - 2022-01-11
### Fixed
- Bug fixes for AFRL label structure

## [1.2.49] - 2022-01-07
### Fixed
Resolving some error catching when trying to open vanilla tiff

## [1.2.48] - 2022-01-05
### Fixed
Resolves bug which resulted in empty columns in orthorectified image

## [1.2.47] - 2021-12-30
### Fixed
Corrects a number of bugs and code smells revealed by SonarQube

## [1.2.46] - 2021-12-29
### Added
- Introduction of rational polynomial fitting tools
- New projection helper using rational polynomial model (for speed)

### Changed
- Split original AFRL label structures and AFRL/RDE structures for NGA specific 
usage
- Split sarpy.processing.orthorectification module into subpackage

## [1.2.45] - 2021-12-20
### Fixed
Correction of population of SICD ModeType for specific ICEYE collection mode SLC

## [1.2.44] - 2021-12-06
### Fixed
Correction of minor bugs in AFRL label structure population and serialization

## [1.2.43] - 2021-11-30
### Changed
More improvements to Capella SLC reader. *(Remains an incomplete work-in-progress.)*
 
### Fixed
- Completes resolution of bug with unicode handling in sicd validation from 1.2.41
- Correction to SICD and SIDD writing for image segmentation to comply with 
standards requirements. *(Before here, "large" images with more than 99,999 
columns were incorrectly segmented.)*

## [1.2.41] - 2021-11-16
### Fixed
Resolves bug with unicode handling in sicd validation. 
*(This proves to be incomplete.)*

## [1.2.40] - 2021-11-15
### Changed
Updates AFRL label structures with agreed changes

## [1.2.39] - 2021-11-04
### Fixed
- Fixes (edge case) computation of doppler centroid polynomials for Cosmo SkyMed 
2nd generation SLC reader
- Fixes logging configuration issues for command-line utilities

## [1.2.38] - 2021-11-03
### Changed
- Some improvements to the Capella SLC reader, but support remains incomplete
- Adds a check for SICDTypeReaders to ensure that chipper sizes agree with 
expected values

## [1.2.37] - 2021-11-02
### Added
Adds a `CollectEnd` property for sicd.Timeline of type `numpy.datetime64`

### Changed
Centralizing the xml floating point serialization format. Reverts to format `G` 
for many fields, in relation to changes form 1.2.34.

## [1.2.36] - 2021-10-27
### Changed
- Refactor of the sarpy.annotation structures and elements for improved clarity.
- Extensions, bug fixes, and improvements of geometry object definitions.

## [1.2.35] - 2021-10-25
### Changed
Changes the Radiometric polynomials for SICD subaperture degradation and the 
rgiqe methods for degrading to a desired quality. *(This proves to be incorrect.)*

## [1.2.34] - 2021-10-22
### Changed
Serialize most xml fields of type double using 17 decimals, versus 16, for full 
precision, and uses the exponential format for most. 
*(Modified in the immediate future.)*

## [1.2.32] - 2021-10-21
### Fixed
Bug fix for left looking radarsat SLC data

## [1.2.31] - 2021-10-18
### Added
Adds a command-line utility for populating a SICD nominal noise polynomial, 
given the presence of other RCS polynomials

### Fixed
Account for noise and Radiometric SF poly changes due to subaperture and 
weighting changes in sarpy.processing.sicd.normalize_sicd methods

## [1.2.29] - 2021-10-15
### Fixed
- Corrects DeltaKCOA and DopCentroidPoly population for Cosmo SkyMed 2nd generation
- Bug fix SICD.RadarCollection extra parameter parsing

## [1.2.28] - 2021-10-13
### Fixed
- Bug fixes for sicd validation of version 1.1 date and pfa bounds consistency 
checking for the spotlight case
- Ensure that FTITLE and IID2 nitf header fields in a sicd file will be prefixed 
with 'SICD:' if attempting to write a version 1.1 SICD file
- Correcting data for SICD version 1.1.0 schema

## [1.2.27] - 2021-10-09
### Fixed
Bug fix for left facing TerraSAR-X SLC data symmetry orientation

## [1.2.26] - 2021-10-04
### Added 
Adds CPHDTypeReader and CRSDTypeReader abstract class definitions for better 
inheritance structure.

### Changed
- Moves CRSD implementation from sarpy.io.phase_history to new subpackage 
sarpy.io.received for conceptual clarity.
- Replaces the bad slice convention parsing from the __call__ method with
        the standard expected for Python

## [1.2.24] - 2021-10-01
### Added 
- Adds and AbstractReader class definition for better inheritance structure. 
- Adds SICDTypeReader and SIDDTypeReader abstract class definitions for better 
inheritance structure.

### Changed
Remap methods changed from flat functions to callable class implementation, for 
more clear preservation of remap function state variables

### Fixed
Bug fix for file reader `fileno` property usage

## [1.2.23] - 2021-09-29
### Added
Introduces RGIQE methods with sicd degradation functions and a method for 
producing a sicd/reader with reweighting and/or subaperture processing applied

### Changed
- Adjustments of unit tests to skip versus fail missing tests for CPD validation. 
- Refactors some elements of SICD window population to use the 
sarpy.processing.sicd.windows module.

### Removed
Drops stated support for Python 2.7

## [1.2.22] - 2021-09-20
### Changed
Includes population of North in SIDD exploitation features construction

### Fixed
Fixes deprecated numpy.object type usage

## [1.2.21] - 2021-09-17
### Fixed
- Bug fix for default sicd conversion naming scheme.
- Bug fix for Capella SLC symmetry orientation.

## [1.2.19] - 2021-09-16
### Added
Creates command-line utility for SICD chip production

### Changed
Unified NITF header field value preservation in sicd and sidd reader, writer, 
and conversion 

## [1.2.18] - 2021-09-15
### Changed
Creates a few methods in the sicd reader to permit preservation of more nitf 
fields when copying a sicd

## [1.2.17] - 2021-09-13
### Changed
Updates the preliminary Capella SLC format reader to accommodate SPOTLIGHT mode 
data. *This remains a work-in-progress.*

## [1.2.16] - 2021-09-10
### Changed
Updates the preliminary Capella SLC format reader to the structure of the actual 
data, and dropping support for the deprecated pre-release format data. *This 
remains a work-in-progress.*

## [1.2.15] - 2021-09-08
### Added
Creates sarpy.processing.sicd.windows module for more unified handling of commonly used
Fourier windowing definitions and functions

### Fixed
Tidies up deprecated numpy.bool definitions

## [1.2.14] - 2021-09-02
### Added
Adds support for ENU coordinate system data in geocoords transform paradigm

## [1.2.13] - 2021-08-31
### Added
- Adds upport for reading GFF version 1.6, 1.8, and 2.X files.
- Creates some helper functions/classes for AFRL label data construction.

## [1.2.12] - 2021-08-12
### Changed
xml handling moved to a centralized sub-package for conceptual consistency 
and clarity

### Added
Initial effort for enabling interpretation and production of labelled image data
following the AFRL labeling scheme

### Fixed
Attempt at CPHD validation fix for PVP values

## [1.2.11] - 2021-08-04
### Changed
Moves to module based logging scheme, which permits sarpy specific log 
configuration

## [1.2.10] - 2021-07-22
### Fixed
Minor bug fixes for CPHD fields

### Added
Adds support for reading and writing Compensated Received Signal Data (CRSD) 
format files and data

## [1.2.9] - 2021-07-16
### Fixed
Fixes error in Cosmo SkyMed SLC mode handling

## [1.2.8] - 2021-07-14
### Fixed
Corrects population of SICD metadata 2nd generation Cosmo SkyMed SLC QuadPol 
collections correctly

## [1.2.7] - 2021-06-30
### Changed
More SICD validation corrections and improvements

## [1.2.6] - 2021-06-29
### Fixed
Fixes a bug in the create_kmx command line usage

### Changed
- Improves sicd validation, including checks for values in GeoData.ImageCorners, 
GeoData.ValidData, and ImageData.ValidData, check consistency between 
RadarCollection.RcvChannels and ImageFormation.RcvChanProc, check consistency 
between sicd structure and the appropriate NITF DES subheader values and Image 
segment structure.
- Improves sidd validation by checking consistency between sidd structure and the 
appropriate NITF DES subheader values and Image segment structure.

## [1.2.5] - 2021-06-21
### Fixed
Correct check if SICD Grid.Type is one of expected types

## [1.2.4] - 2021-06-16
### Added
Replaces the use of IOError with custom error, which simplifies and improves 
error handling

## [1.2.2] - 2021-06-14
### Fixed
Bug fixes for NITF 2.0 implementation and NITF LUT usage

## [1.2.1] - 2021-06-11
### Fixed
Bug fixes for complex NITF construction, the Poly2DType shift method, the 
BSQChipper, and NITF writing for an extra long/wide image

## [1.2.0] - 2021-05-27
### Changed
Initialized with streamlining and simplification of reader structure

# 1.2

## [1.1.78] - 2021-05-24
Improving documentation for geometry/projection elements

## [1.1.77] - 2021-05-20
Bug fix in writing MONO16I SIDD

## [1.1.76] - 2021-05-18
Refining examples and incorporating documentation hosting at readthedocs

## [1.1.75] - 2021-05-12
Correcting bugs in the nrl, linear, and log remap functions

## [1.1.74] - 2021-05-11
Introducing the ability to read SICD, SIDD, and some NITF files from file-like
object. This is generally geared towards usage with smart_open for possible S3 usage.

## [1.1.73] - 2021-04-30
- Corrected another mistake in the SIDD version 2 schema and element production
- Corrected some mistakes in the included SIDD version 2 schema

## [1.1.71] - 2021-04-29
Introducing basic SIDD consistency check, and debugging the squint calculation

## [1.1.70] - 2021-04-28
- Debugging SIDD Version 2.0 structure produced in create_product methods
- Debugging of poor classification extraction in SIDD production for both versions
- Reorganization of SIDD schemas and inclusion in package data

## [1.1.69] - 2021-04-27
- Debugging SIDD Version 1.0 structure produced in create_product methods
- Introduction of a reader implementation which directly uses an array or memmap,
which is intended merely to provide unified integration for tool usage.

## [1.1.67] - 2021-04-19
Fix for the range doppler rate polynomial definition for Cosmo SkyMed

## [1.1.66] - 2021-04-15
- Updating Cosmo SkyMed 2nd generation column impulse response population
- Introduces helper method for converting image coordinates to coordinates for
polynomial evaluation
- Fixed sign convention in SICD related Fourier helper methods
- Fixed state issues with ortho-rectification model populated from
sicd.RadarCollection.Area

## [1.1.65] - 2021-04-08
CCINFA tre definition bug fix and SICD AmpTable usage bug fix

## [1.1.64] - 2021-04-05
- Loosening the handling for poorly formed SICD structure
- Making file type discovery logging less verbose

## [1.1.62] - 2021-03-30
CPHD Consistency Improvements

## [1.1.61] - 2021-03-24
Introduction of Cosmo SkyMed 2nd generation support

## [1.1.60] - 2021-03-23
Creating a command line utility to dump some CPHD metadata

## [1.1.59] - 2021-03-22
- Implementing support for reading masked NITF without compression, read band
sequential format, and correction of band interleaved by block reading.
- What remains is more general support for compression, which is likely not high
on the list of priorities.

## [1.1.58] - 2021-03-15
- Creating command line utility for creating SIDD products from a SICD type reader
- Creating command line utility for creating KMZ products from a SICD type reader
- Streamlining the command line utility for performing a dump of a NITF header

## [1.1.57] - 2021-03-09
- Fixing tre loop parsing issue for ACCHZB, OBJCTA, and CCINFA
- Final verification for SICD.RadarCollect.Area for definition for default SIDD image bounds

## [1.1.55] - 2021-03-08
Bug fixes for CPHD writing

## [1.1.54] - 2021-03-05
Further debugging SICD.RadarCollect.Area for definition for default SIDD image bounds

## [1.1.53] - 2021-03-04
Introducing CPHD 1.0 writing capabilities and improved CPHD reading for both versions

## [1.1.52] - 2021-03-02
Use SICD.RadarCollect.Area for definition for default SIDD image bounds

## [1.1.51] - 2021-02-16
Introduced validity check for SICD in the consistency module

## [1.1.50] - 2021-02-15
Imposing print function compliance for Python 2.7 usage

## [1.1.49] - 2021-02-12
Completion of annotation and geometry elements for apps usage

## [1.1.48] - 2021-02-05
- Bug fixes for CPHD AntGainPhase support array reading
- Labeling schema modifications and geometry elements modifications

## [1.1.47] - 2021-02-02
- Modification of extracted CSK metadata for proper ImpRespBW population
- Top level structures for SICD, SIDD, and CPHD better handle default xml tag
- Change to aperture_filter for sarpy_apps usage
- Changes and fixes in geometry_elements for sarpy_apps usage

## [1.1.46] - 2021-01-25
Valkyrie added CPHD consistency checked and some CPHD associated unit tests

## [1.1.45] - 2021-01-05
- Refining some validation parameters checks
- Refining CMETAA usage, annotation schema improvements, and nitf header methods

## [1.1.43] - 2020-12-21
Clean-up of opener definitions and functionality

## [1.1.42] - 2020-12-18
- Minor fix to setup.py definition
- Added reader_type property for reader to clarify intent and usage

## [1.1.40] - 2020-12-17
Debugging CMETAA definition and usage

## [1.1.39] - 2020-12-16
Debugging the Exploitation Calculator for SIDD population

## [1.1.38] - 2020-12-15
Adjust TRE definitions to avoid errors in improperly parsing numeric fields

## [1.1.37] - 2020-12-13
Adding preliminary support for NITF 2.0

## [1.1.36] - 2020-12-10
Minor adjustment for some basic NITF header elements for bug fixes

## [1.1.35] - 2020-12-08
Removal of deprecated code and revamp/expansion of unit testing

## [1.1.34] - 2020-12-02
Correction for difference between KompSat and CSK metadata

## [1.1.33] - 2020-12-01
- Correction of radar mode determination for KompSat
- Bug fixes for Cosmo Skymed and fine-tuning KompSat support

## [1.1.31] - 2020-11-25
Bug fixes for sicd structure serialization

## [1.1.30] - 2020-11-20
- Make the SICD version 1.1 creation an option, versus the default
- Created SICD file will now be version 1.1, if the polarization permits

## [1.1.28] - 2020-11-13
Fixed bug in PFA validation inspection

## [1.1.27] - 2020-11-06
Minor debugging of CSK metadata

## [1.1.26] - 2020-11-04
- Adding more robust SICD validation tests
- README update for installation

## [1.1.24] - 2020-10-21
Debugging PALSAR ADC rate population and improving some docstrings

## [1.1.23] - 2020-10-19
Added PALSAR (ALOS2) reading support for level 1.1 products

## [1.1.22] - 2020-10-13
Making suggested name more resistant to errors

## [1.1.21] - 2020-10-08
Adding RCM NITF format data support

## [1.1.20] - 2020-10-07
- SICD naming scheme separation
- Added TerraSAR-X reading support for level 1 products
- Repaired ICEYE/CSK data reading bug which omitted last row

## [1.1.17] - 2020-10-06
Repaired ICEYE and CSK chipper definition bug

## [1.1.16] - 2020-09-25
Treat RCM ScanSAR as spotlight for appropriate processing

## [1.1.15] - 2020-09-24
Resolved SICD writing bug for integer data

## [1.1.14] - 2020-09-23
Improved docstrings on RCM ScanSAR methods

## [1.1.13] - 2020-09-21
Bug fix for RSMGGA tre element

## [1.1.12] - 2020-09-18
- Added ScanSAR support for RCM reader
- Bug fixes for some NITF header element parsing
- Very basic example refinement

## [1.1.9] - 2020-09-15
Introducing more general complex valued NITF support and more general BIP support

## [1.1.8] - 2020-09-08
Fixing polygon inclusion bug for orientation

## [1.1.7] - 2020-09-03
Bumping the required numpy version so datetimes are handled correctly

## [1.1.6] - 2020-09-02
Bug fixes for ICEYE data ordering, RCM classification string, and DTED bounding box definition

## [1.1.5] - 2020-09-01
- Improvements and debugging for DTED and projection to DEM
- Changed some functionality in aperture filter

## [1.1.3] - 2020-08-25
- Added helper methods for aperture tool processing
- Fixed bug for NITF block ordering
- Improvements to change detection support

## [1.1.0] - 2020-08-21
Initialized with more general NITF reading support, including supporting compressed
image segments, and introduced preliminary capability for reading a standard
change detection package

# 1.1

## [1.0.53] - 2020-08-
SICD normalization method bug fixes

## [1.0.52] - 2020-08-13
- Fine-tuning parameter defaults and naming in projection methods
- Fixed subtle bug in projection to constant HAE method
- Introduced projection methods for SIDD structures
- Bug fix for SICD normalization methods

## [1.0.48] - 2020-08-12
Making SICD normalization methods more robust

## [1.0.47] - 2020-08-10
- Tidy up ICEYE parameter values
- Tidy up chipper argument values

## [1.0.45] - 2020-08-07
- Introduced ICEYE reading capability
- Handling some edge cases for ortho-rectification issues

## [1.0.43] - 2020-08-06
Fixed bug in SICD.RadarCollection.Area and SICD.MatchInfo parsing

## [1.0.42] - 2020-08-05
- Introduced coherent KMZ and SIDD product creation
- Resolved CPHD Version 1.0 bug for PVP parsing

## [1.0.40] - 2020-07-29
- Adjust ImageBeamComp for derived formats
- Account for non-convexity of projection for ortho-rectification

## [1.0.38] - 2020-07-28
- Clarified some projection parameters and documentation
- Optimized some ortho-rectification parameters

## [1.0.36] - 2020-07-27
Refactored CSI and subaperture processing and introduced practical SIDD creation

## [1.0.35] - 2020-07-21
Added support for Capella format data

## [1.0.34] - 2020-07-15
Fixed NITF bug for image size

## [1.0.33] - 2020-07-14
Some general NITF compatibility updates

## [1.0.32] - 2020-07-13
Added support for blocked NITF files and improved NITF header handling

## [1.0.31] - 2020-07-10
Correct minor issues for CPHD and xml interpretation

## [1.0.30] - 2020-07-09
Provide aggregate complex type reader, and sicd partitioning methods

## [1.0.29] - 2020-07-08
- Various fixes for tiff reading and reorganization
- Reorganization of sarpy.io structure into proper categories

## [1.0.27] - 2020-07-02
- General purpose ortho-rectification capabilities introduced.
- 2020-06-Introduce file_name property for reader objects

## [1.0.25] - 2020-06-30
Resolving usage of numpy.stack to properly allow numpy 1.9.

## [1.0.24]
Bug fix for the CPHD version 0.3 GlobalType definition.

## [1.0.23]
Moved the general tk_builder, and specific sarpy_apps into their own repos

## [1.0.22]
Cleaned up error production and catching for file opening effort

## [1.0.21]
Introduced basic CPHD (0.3 and 1.0) reading capability

## [1.0.20]
Introduced NISAR reading capability

## [1.0.19]
Base SIDD reading and writing capability

## [1.0.18]
Bug fix for appropriate error catching during file reading effort

## [1.0.17]
Bug fix for point projection method

## [1.0.16]
Fixing BigTiff error

## [1.0.15]
Introducing suggested name capability for the SICD

## [1.0.14]
Making security tag setting in NITF more flexible, and fixing bug

## [1.0.13]
Introduction of metaicon gui element

## [1.0.12]
Introduction of basic SIDD elements, still experimental.

## [1.0.11]
Debugging RNIIRS population

## [1.0.10]
Defining a few more relevant SICD.SCPCOA properties

## [1.0.9]
Moving latlon functions back into main branch

## [1.0.8]
Bug fix for polarization data and population of RNIIRS

## [1.0.7]
Small bug fix in converter file naming scheme process

## [1.0.6]
Fixing a small but fatal bug for TRE parsing

## [1.0.5]
Modified string enum parsing for NITF header to make data errors non-fatal

## [1.0.4]
Improvements for GUI behavior and annotation tool

## [1.0.3]
Refactored NITF elements for clarity and better documentation

## [1.0.2]
Made polynomial shift simpler and added for Poly2D

## [1.0.1]
Added a very basic ccd calculation and two SICD properties

## [1.0.0]
Start of version after major refactor<|MERGE_RESOLUTION|>--- conflicted
+++ resolved
@@ -7,11 +7,8 @@
 ## [1.3.59-rc]
 ### Added
 - Added `noxfile.py`
-<<<<<<< HEAD
 - Added TOA visualization to `sarpy/visualization/cphd_kmz_product_creation.py`
-=======
 - Added unit tests for `sicd_elements/base.py`
->>>>>>> 3c999468
 ### Fixed
 - Fixed `sarpy.io.kml.add_polygon` coordinate conditioning for older numpy versions
 - Replace unsupported `pillow` constant `Image.ANTIALIAS` with `Image.LANCZOS`
