# MIT License
#
# Copyright (c) 2020 National Geospatial-Intelligence Agency
#
# Permission is hereby granted, free of charge, to any person obtaining a copy
# of this software and associated documentation files (the "Software"), to deal
# in the Software without restriction, including without limitation the rights
# to use, copy, modify, merge, publish, distribute, sublicense, and/or sell
# copies of the Software, and to permit persons to whom the Software is
# furnished to do so, subject to the following conditions:
#
# The above copyright notice and this permission notice shall be included in all
# copies or substantial portions of the Software.
#
# THE SOFTWARE IS PROVIDED "AS IS", WITHOUT WARRANTY OF ANY KIND, EXPRESS OR
# IMPLIED, INCLUDING BUT NOT LIMITED TO THE WARRANTIES OF MERCHANTABILITY,
# FITNESS FOR A PARTICULAR PURPOSE AND NONINFRINGEMENT. IN NO EVENT SHALL THE
# AUTHORS OR COPYRIGHT HOLDERS BE LIABLE FOR ANY CLAIM, DAMAGES OR OTHER
# LIABILITY, WHETHER IN AN ACTION OF CONTRACT, TORT OR OTHERWISE, ARISING FROM,
# OUT OF OR IN CONNECTION WITH THE SOFTWARE OR THE USE OR OTHER DEALINGS IN THE
# SOFTWARE.


__all__ = ['__version__',
           '__classification__', '__author__', '__url__', '__email__',
           '__title__', '__summary__',
           '__license__', '__copyright__']


<<<<<<< HEAD
__version__ = "1.2.7"
__version__ += '.post0'
=======
__version__ = "1.2.8"
>>>>>>> c92e2711


__classification__ = "FOUO"  # indicates DI2E hosted version
__author__ = "National Geospatial-Intelligence Agency"
__url__ = "https://github.com/ngageoint/sarpy"
__email__ = "Wade.C.Schwartzkopf@nga.mil"


__title__ = "sarpy"
__summary__ = "Python tools for reading, writing, and simple processing of complex SAR data and other " \
              "associated data."


__license__ = "MIT License"
__copyright__ = "2020 {}".format(__author__)<|MERGE_RESOLUTION|>--- conflicted
+++ resolved
@@ -27,12 +27,8 @@
            '__license__', '__copyright__']
 
 
-<<<<<<< HEAD
-__version__ = "1.2.7"
+__version__ = "1.2.8"
 __version__ += '.post0'
-=======
-__version__ = "1.2.8"
->>>>>>> c92e2711
 
 
 __classification__ = "FOUO"  # indicates DI2E hosted version
