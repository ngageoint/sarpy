--- conflicted
+++ resolved
@@ -1,10 +1,5 @@
 # This details the important differences introduced in sarpy 1.2
 
-<<<<<<< HEAD
-* .30 - Making the annotation object definitions more coherent and useful for
-            annotation tool usage
-* .29 - Account for noise changes in subaperture degrade processing
-=======
 * .32 - Making the annotation object definitions more coherent and useful for
             annotation tool usage
 * .31 - Adding a command-line utility for adding a nominal noise polynomial
@@ -12,7 +7,6 @@
         and weighting changes
 * .29 - Fixing bug in SICD.RadarCollection for parsing extra parameters
         Using the correct zero doppler time for CSG format data
->>>>>>> ce4bcf36
 * .28 - Bug fixes for sicd validation of version 1.1 date and pfa bounds
             consistency checking for the spotlight case
         Ensure that FTITLE and IID2 nitf header fields in a sicd file will be
