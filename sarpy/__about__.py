--- conflicted
+++ resolved
@@ -27,11 +27,7 @@
            '__license__', '__copyright__']
 
 
-<<<<<<< HEAD
-__version__ = "1.0.49"
-=======
-__version__ = "1.0.52"
->>>>>>> 8e1dda73
+__version__ = "1.0.53"
 
 
 __classification__ = "UNCLASSIFIED"  # This should be set appropriately in any high-side version
@@ -41,8 +37,8 @@
 
 
 __title__ = "sarpy"
-__summary__ = "Python tools for reading, writing, and simple processing of complex " \
-              "SAR data and other associated data."
+__summary__ = "Python tools for reading, writing, and simple processing of complex SAR data and other " \
+              "associated data."
 
 
 __license__ = "MIT License"
