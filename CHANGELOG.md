--- conflicted
+++ resolved
@@ -4,17 +4,15 @@
 essentially every commit corresponds to a release, specific release points are 
 not being annotated in github.
 
-<<<<<<< HEAD
 ## [1.3.0] - 2022-03-XX
 ### Changed
 Overhaul of the file reading base structures and extension to allow the use of 
 pathlib paths in addition to filename strings
-=======
+
 ## [1.2.65] - 2022-03-25
 ### Fixed
 - Resolved minor bug involved with xml namespace handling
 - Corrected layover calculation in AFRL object population
->>>>>>> ff339ef8
 
 ## [1.2.64] - 2022-03-22
 ### Fixed
