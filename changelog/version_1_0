# This details the important differences introduced in sarpy 1.0

<<<<<<< HEAD
* .31 - Added support for Capella format data
=======
* .31 - Correct minor issues for CPHD and xml interpretation
>>>>>>> 7063f72f
* .30 - Provide aggregate complex type reader, and sicd partitioning methods
* .29 - Various fixes for tiff reading and reorganization
* .28 - Reorganization of sarpy.io structure into proper categories
* .27 - General purpose ortho-rectification capabilities introduced.
* .26 - Introduce file_name property for reader objects
* .25 - Resolving usage of numpy.stack to properly allow numpy 1.9.
* .24 - Bug fix for the CPHD version 0.3 GlobalType definition.
* .23 - Moved the general tk_builder, and specific sarpy_apps into their own repos
* .22 - Cleaned up error production and catching for file opening effort
* .21 - Introduced basic CPHD (0.3 and 1.0) reading capability
* .20 - Introduced NISAR reading capability
* .19 - Base SIDD reading and writing capability
* .18 - Bug fix for appropriate error catching during file reading effort
* .17 - Bug fix for point projection method
* .16 - Fixing BigTiff error
* .15 - Introducing suggested name capability for the SICD
* .14 - Making security tag setting in NITF more flexible, and fixing bug
* .13 - Introduction of metaicon gui element
* .12 - Introduction of basic SIDD elements, still experimental.
* .11 - Debugging RNIIRS population
* .10 - Defining a few more relevant SICD.SCPCOA properties
* .9 - Moving latlon functions back into main branch
* .8 - Bug fix for polarization data and population of RNIIRS
* .7 - Small bug fix in converter file naming scheme process
* .6 - Fixing a small but fatal bug for TRE parsing
* .5 - Modified string enum parsing for NITF header to make data errors non-fatal
* .4 - Improvements for GUI behavior and annotation tool
* .3 - Refactored NITF elements for clarity and better documentation
* .2 - Made polynomial shift simpler and added for Poly2D
* .1 - Added a very basic ccd calculation and two SICD properties
* .0 - Start of version after major refactor<|MERGE_RESOLUTION|>--- conflicted
+++ resolved
@@ -1,10 +1,7 @@
 # This details the important differences introduced in sarpy 1.0
 
-<<<<<<< HEAD
 * .31 - Added support for Capella format data
-=======
 * .31 - Correct minor issues for CPHD and xml interpretation
->>>>>>> 7063f72f
 * .30 - Provide aggregate complex type reader, and sicd partitioning methods
 * .29 - Various fixes for tiff reading and reorganization
 * .28 - Reorganization of sarpy.io structure into proper categories
