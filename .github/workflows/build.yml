--- conflicted
+++ resolved
@@ -96,13 +96,8 @@
         target_commitish: ${{github.ref}}
         files: dist/*
 
-<<<<<<< HEAD
-  publish-to-test-pypi:
-    name: Publish to Test-PyPI
-=======
   publish-to-pypi:
     name: Publish to PyPI
->>>>>>> 4ff5eb1a
     needs: release
     runs-on: ubuntu-latest
     environment:
@@ -117,14 +112,7 @@
         path: dist
         merge-multiple: true
     - run: ls -R dist
-<<<<<<< HEAD
-    - name: Publish distribution to Test-PyPI
-      uses: pypa/gh-action-pypi-publish@release/v1
-      with:
-        repository-url: https://test.pypi.org/legacy/
-=======
     - name: Publish distribution to PyPI
       uses: pypa/gh-action-pypi-publish@release/v1
       with:
-        repository-url: https://pypi.org/legacy/
->>>>>>> 4ff5eb1a
+        repository-url: https://pypi.org/legacy/