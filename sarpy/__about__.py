--- conflicted
+++ resolved
@@ -27,11 +27,7 @@
            '__license__', '__copyright__']
 
 
-<<<<<<< HEAD
-__version__ = "1.1.74.post0"
-=======
-__version__ = "1.1.75"
->>>>>>> ddbd44ee
+__version__ = "1.1.75.post0"
 
 
 __classification__ = "FOUO"
