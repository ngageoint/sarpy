--- conflicted
+++ resolved
@@ -27,12 +27,8 @@
            '__license__', '__copyright__']
 
 
-<<<<<<< HEAD
-__version__ = "1.2.0"
+__version__ = "1.2.1"
 __version__ += '.post0'
-=======
-__version__ = "1.2.1"
->>>>>>> 26d34aac
 
 
 __classification__ = "FOUO"  # indicates DI2E hosted version
