# Vanilla Python .gitignore file (pulled 4/9/2018) from here:
# https://github.com/github/gitignore/blob/master/Python.gitignore

# Byte-compiled / optimized / DLL files
__pycache__/
*.py[cod]
*$py.class

# C extensions
*.so

# Distribution / packaging
.Python
build/
develop-eggs/
dist/
downloads/
eggs/
.eggs/
lib/
lib64/
parts/
sdist/
var/
wheels/
*.egg-info/
.installed.cfg
*.egg
MANIFEST

# PyInstaller
#  Usually these files are written by a python script from a template
#  before PyInstaller builds the exe, so as to inject date/other infos into it.
*.manifest
*.spec

# Installer logs
pip-log.txt
pip-delete-this-directory.txt

# Unit test / coverage reports
htmlcov/
.tox/
.coverage
.coverage.*
.cache
nosetests.xml
coverage.xml
*.cover
.hypothesis/
.pytest_cache/

# Translations
*.mo
*.pot

# Django stuff:
*.log
local_settings.py
db.sqlite3

# Flask stuff:
instance/
.webassets-cache

# Scrapy stuff:
.scrapy

# Sphinx documentation
docs/_build/

# PyBuilder
target/

# Jupyter Notebook
.ipynb_checkpoints

# pyenv
.python-version

# celery beat schedule file
celerybeat-schedule

# SageMath parsed files
*.sage.py

# Environments
.env
.venv
env/
venv/
ENV/
env.bak/
venv.bak/

# Spyder project settings
.spyderproject
.spyproject

# Rope project settings
.ropeproject

# mkdocs documentation
/site

# mypy
.mypy_cache/

# misc
history/
logs/

# Pycharm stuff
.idea

# mac nonsense
*.DS_Store

<<<<<<< HEAD
# sonarqube scanning
.scannerwork
=======
# SonarQube scanning
.scannerwork/
>>>>>>> ed7d4dce
<|MERGE_RESOLUTION|>--- conflicted
+++ resolved
@@ -116,10 +116,5 @@
 # mac nonsense
 *.DS_Store
 
-<<<<<<< HEAD
-# sonarqube scanning
-.scannerwork
-=======
 # SonarQube scanning
-.scannerwork/
->>>>>>> ed7d4dce
+.scannerwork/