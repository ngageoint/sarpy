# MIT License
#
# Copyright (c) 2020 National Geospatial-Intelligence Agency
#
# Permission is hereby granted, free of charge, to any person obtaining a copy
# of this software and associated documentation files (the "Software"), to deal
# in the Software without restriction, including without limitation the rights
# to use, copy, modify, merge, publish, distribute, sublicense, and/or sell
# copies of the Software, and to permit persons to whom the Software is
# furnished to do so, subject to the following conditions:
#
# The above copyright notice and this permission notice shall be included in all
# copies or substantial portions of the Software.
#
# THE SOFTWARE IS PROVIDED "AS IS", WITHOUT WARRANTY OF ANY KIND, EXPRESS OR
# IMPLIED, INCLUDING BUT NOT LIMITED TO THE WARRANTIES OF MERCHANTABILITY,
# FITNESS FOR A PARTICULAR PURPOSE AND NONINFRINGEMENT. IN NO EVENT SHALL THE
# AUTHORS OR COPYRIGHT HOLDERS BE LIABLE FOR ANY CLAIM, DAMAGES OR OTHER
# LIABILITY, WHETHER IN AN ACTION OF CONTRACT, TORT OR OTHERWISE, ARISING FROM,
# OUT OF OR IN CONNECTION WITH THE SOFTWARE OR THE USE OR OTHER DEALINGS IN THE
# SOFTWARE.


__all__ = ['__version__',
           '__classification__', '__author__', '__url__', '__email__',
           '__title__', '__summary__',
           '__license__', '__copyright__']


<<<<<<< HEAD
__version__ = "1.1.77.post0"
=======
__version__ = "1.1.78"
>>>>>>> 26824f2c


__classification__ = "FOUO"  # indicates DI2E hosted version
__author__ = "National Geospatial-Intelligence Agency"
__url__ = "https://github.com/ngageoint/sarpy"
__email__ = "Wade.C.Schwartzkopf@nga.mil"


__title__ = "sarpy"
__summary__ = "Python tools for reading, writing, and simple processing of complex SAR data and other " \
              "associated data."


__license__ = "MIT License"
__copyright__ = "2020 {}".format(__author__)<|MERGE_RESOLUTION|>--- conflicted
+++ resolved
@@ -27,11 +27,7 @@
            '__license__', '__copyright__']
 
 
-<<<<<<< HEAD
-__version__ = "1.1.77.post0"
-=======
-__version__ = "1.1.78"
->>>>>>> 26824f2c
+__version__ = "1.1.78.post0"
 
 
 __classification__ = "FOUO"  # indicates DI2E hosted version
