"""
The detailed and involved validity checks for the sicd structure.

Note: These checks were originally implemented in the SICD component objects,
but separating this implementation is probably less confusing in the long run.
"""

__classification__ = "UNCLASSIFIED"
__author__ = "Thomas McCullough"

import numpy
from scipy.constants import speed_of_light
from sarpy.geometry import geocoords
from sarpy.geometry.geometry_elements import LinearRing


##############
# RgAzComp image formation parameter checks

def _rgazcomp_check_kaz_poly(RgAzComp, Timeline, Grid, SCPCOA, look, ARP_Vel):
    """
    Check the KAZ polynomial value.

    Parameters
    ----------
    RgAzComp : sarpy.io.complex.sicd_elements.RgAzComp.RgAzCompType
    Timeline : sarpy.io.complex.sicd_elements.Timeline.TimelineType
    Grid : sarpy.io.complex.sicd_elements.Grid.GridType
    SCPCOA : sarpy.io.complex.sicd_elements.SCPCOA.SCPCOAType
    look : int
    ARP_Vel : numpy.ndarray

    Returns
    -------
    bool
    """

    cond = True
    if Timeline.IPP is not None and len(Timeline.IPP) == 1:
        try:
            st_rate_coa = Timeline.IPP[0].IPPPoly.derivative_eval(SCPCOA.SCPTime, der_order=1)
            if Grid.Row.DeltaKCOAPoly is not None:
                krg_coa = Grid.Row.KCtr + Grid.Row.DeltaKCOAPoly.get_array(dtype='float64')
            else:
                krg_coa = Grid.Row.KCtr
            delta_kaz_per_deltav = look * krg_coa * numpy.linalg.norm(ARP_Vel) * numpy.sin(
                numpy.deg2rad(SCPCOA.DopplerConeAng)) / \
                                   (SCPCOA.SlantRange * st_rate_coa)
            if isinstance(delta_kaz_per_deltav, numpy.ndarray):
                derived_kaz_poly = delta_kaz_per_deltav.dot(Timeline.IPP[0].IPPPoly.get_array(dtype='float64'))
            else:
                derived_kaz_poly = delta_kaz_per_deltav * Timeline.IPP[0].IPPPoly.get_array(dtype='float64')

            kaz_populated = RgAzComp.KazPoly.get_array(dtype='float64')
            if numpy.linalg.norm(kaz_populated - derived_kaz_poly) > 1e-3:
                RgAzComp.log_validity_error(
                    'Timeline.IPP has one element, the RgAzComp.KazPoly populated as\n\t{}\n\t'
                    'but the expected value is\n\t{}'.format(kaz_populated, derived_kaz_poly))
                cond = False
        except (AttributeError, ValueError, TypeError):
            pass
    return cond


def _rgazcomp_check_row_deltakcoa(RgAzComp, Grid, RadarCollection, ImageFormation):
    """

    Parameters
    ----------
    RgAzComp : sarpy.io.complex.sicd_elements.RgAzComp.RgAzCompType
    Grid : sarpy.io.complex.sicd_elements.Grid.GridType
    RadarCollection : sarpy.io.complex.sicd_elements.RadarCollection.RadarCollectionType
    ImageFormation : sarpy.io.complex.sicd_elements.ImageFormation.ImageFormationType

    Returns
    -------
    bool
    """

    if Grid.Row.DeltaKCOAPoly is None:
        return True

    cond = True
    row_deltakcoa = Grid.Row.DeltaKCOAPoly.get_array(dtype='float64')
    if numpy.any(row_deltakcoa != row_deltakcoa[0, 0]):
        RgAzComp.log_validity_error(
            'Grid.Row.DeltaKCOAPoly is defined, '
            'but all entries are not constant\n\t{}'.format(row_deltakcoa))
        cond = False

    if RadarCollection.RefFreqIndex is None:
        try:
            fc_proc = ImageFormation.TxFrequencyProc.center_frequency
            k_f_c = fc_proc*2/speed_of_light
            if row_deltakcoa.shape == (1, 1):
                if abs(Grid.Row.KCtr - (k_f_c - row_deltakcoa[0, 0])) > 1e-6:
                    RgAzComp.log_validity_error(
                        'the Grid.Row.DeltaCOAPoly is scalar, '
                        'and not in agreement with Grid.Row.KCtr and center frequency')
                    cond = False
            else:
                if abs(Grid.Row.KCtr - k_f_c) > 1e-6:
                    RgAzComp.log_validity_error(
                        'the Grid.Row.DeltaCOAPoly is not scalar, '
                        'and Grid.Row.KCtr not in agreement with center frequency')
                    cond = False
        except (AttributeError, ValueError, TypeError):
            pass
    return cond


def _rgazcomp_check_col_deltacoa(RgAzComp, Grid):
    """

    Parameters
    ----------
    RgAzComp : sarpy.io.complex.sicd_elements.RgAzComp.RgAzCompType
    Grid : sarpy.io.complex.sicd_elements.Grid.GridType

    Returns
    -------
    bool
    """

    cond = True
    if Grid.Col.DeltaKCOAPoly is None:
        if Grid.Col.KCtr != 0:
            RgAzComp.log_validity_error(
                'the Grid.Col.DeltaKCOAPoly is not defined, '
                'and Grid.Col.KCtr is non-zero.')
            cond = False
    else:
        col_deltakcoa = Grid.Col.DeltaKCOAPoly.get_array(dtype='float64')
        if numpy.any(col_deltakcoa != col_deltakcoa[0, 0]):
            RgAzComp.log_validity_error(
                'the Grid.Col.DeltaKCOAPoly is defined, '
                'but all entries are not constant\n\t{}'.format(col_deltakcoa))
            cond = False

        if col_deltakcoa.shape == (1, 1) and abs(Grid.Col.KCtr + col_deltakcoa[0, 0]) > 1e-6:
            RgAzComp.log_validity_error(
                'the Grid.Col.DeltaCOAPoly is scalar, '
                'and not in agreement with Grid.Col.KCtr')
            cond = False
    return cond


def _rgazcomp_checks(the_sicd):
    """
    Perform the RgAzComp structure validation checks.

    Parameters
    ----------
    the_sicd : sarpy.io.complex.sicd_elements.SICD.SICDType

    Returns
    -------
    bool
    """

    RgAzComp = the_sicd.RgAzComp
    Grid = the_sicd.Grid
    GeoData = the_sicd.GeoData
    SCPCOA = the_sicd.SCPCOA
    cond = True

    if Grid.ImagePlane != 'SLANT':
        the_sicd.log_validity_error(
            'The image formation algorithm is RGAZCOMP,\n\t'
            'and Grid.ImagePlane is populated as "{}",\n\t'
            'but should be "SLANT"'.format(Grid.ImagePlane))
        cond = False
    if Grid.Type != 'RGAZIM':
        the_sicd.log_validity_error(
            'The image formation algorithm is RGAZCOMP, and Grid.Type is populated as "{}",\n\t'
            'but should be "RGAZIM"'.format(Grid.Type))
        cond = False

    try:
        SCP = GeoData.SCP.ECF.get_array(dtype='float64')
        row_uvect = Grid.Row.UVectECF.get_array(dtype='float64')
        col_uvect = Grid.Col.UVectECF.get_array(dtype='float64')
        ARP_Pos = SCPCOA.ARPPos.get_array(dtype='float64')
        ARP_Vel = SCPCOA.ARPVel.get_array(dtype='float64')
        uRG = SCP - ARP_Pos
        uRG /= numpy.linalg.norm(uRG)
        left = numpy.cross(ARP_Pos / numpy.linalg.norm(ARP_Pos), ARP_Vel / numpy.linalg.norm(ARP_Vel))
        look = numpy.sign(numpy.dot(left, uRG))
        Spn = -look * numpy.cross(uRG, ARP_Vel)
        uSpn = Spn / numpy.linalg.norm(Spn)
        derived_col_vec = numpy.cross(uSpn, uRG)
    except (AttributeError, ValueError, TypeError):
        return cond

    derived_AzSF = -look * numpy.sin(numpy.deg2rad(SCPCOA.DopplerConeAng)) / SCPCOA.SlantRange
    if abs(RgAzComp.AzSF - derived_AzSF) > 1e-6:
        RgAzComp.log_validity_error(
            'AzSF is populated as {}, '
            'but expected value is {}'.format(RgAzComp.AzSF, derived_AzSF))
        cond = False

    if numpy.linalg.norm(uRG - row_uvect) > 1e-3:
        RgAzComp.log_validity_error(
            'Grid.Row.UVectECF is populated as \n\t{}\n\t'
            'which should agree with the unit range vector\n\t{}'.format(row_uvect, uRG))
        cond = False
    if numpy.linalg.norm(derived_col_vec - col_uvect) > 1e-3:
        RgAzComp.log_validity_error(
            'Grid.Col.UVectECF is populated as \n\t{}\n\t'
            'which should agree with derived vector\n\t{}'.format(col_uvect, derived_col_vec))
        cond = False

    cond &= _rgazcomp_check_kaz_poly(RgAzComp, the_sicd.Timeline, Grid, SCPCOA, look, ARP_Vel)
    cond &= _rgazcomp_check_row_deltakcoa(RgAzComp, Grid, the_sicd.RadarCollection, the_sicd.ImageFormation)
    cond &= _rgazcomp_check_col_deltacoa(RgAzComp, Grid)
    return cond


##############
# PFA image formation parameter checks

def _pfa_check_kaz_krg(PFA, Grid):
    """
    Check the validity of the Kaz and Krg values.

    Parameters
    ----------
    PFA : sarpy.io.complex.sicd_elements.PFA.PFAType
    Grid : sarpy.io.complex.sicd_elements.Grid.GridType

    Returns
    -------
    bool
    """

    cond = True
    if PFA.STDeskew is None or not PFA.STDeskew.Applied:
        try:
            if PFA.Kaz2 - Grid.Col.KCtr > 0.5/Grid.Col.SS + 1e-10:
                PFA.log_validity_error(
                    'PFA.Kaz2 - Grid.Col.KCtr ({}) > 0.5/Grid.Col.SS ({})'.format(
                        PFA.Kaz2 - Grid.Col.KCtr, 0.5/Grid.Col.SS))
                cond = False
        except (AttributeError, TypeError, ValueError):
            pass

        try:
            if PFA.Kaz1 - Grid.Col.KCtr < -0.5/Grid.Col.SS - 1e-10:
                PFA.log_validity_error(
                    'PFA.Kaz1 - Grid.Col.KCtr ({}) < -0.5/Grid.Col.SS ({})'.format(
                        PFA.Kaz1 - Grid.Col.KCtr, -0.5/Grid.Col.SS))
                cond = False
        except (AttributeError, TypeError, ValueError):
            pass

    try:
        if PFA.Krg2 - Grid.Row.KCtr > 0.5/Grid.Row.SS + 1e-10:
            PFA.log_validity_error(
                'PFA.Krg2 - Grid.Row.KCtr ({}) > 0.5/Grid.Row.SS ({})'.format(
                    PFA.Krg2 - Grid.Row.KCtr, 0.5/Grid.Row.SS))
            cond = False
    except (AttributeError, TypeError, ValueError):
        pass

    try:
        if PFA.Krg1 - Grid.Row.KCtr < -0.5/Grid.Row.SS - 1e-10:
            PFA.log_validity_error(
                'PFA.Krg1 - Grid.Row.KCtr ({}) < -0.5/Grid.Row.SS ({})'.format(
                    PFA.Krg1 - Grid.Row.KCtr, -0.5/Grid.Row.SS))
            cond = False
    except (AttributeError, TypeError, ValueError):
        pass

    try:
        if Grid.Row.ImpRespBW > (PFA.Krg2 - PFA.Krg1) + 1e-10:
            PFA.log_validity_error(
                'Grid.Row.ImpRespBW ({}) > PFA.Krg2 - PFA.Krg1 ({})'.format(
                    Grid.Row.ImpRespBW, PFA.Krg2 - PFA.Krg1))
            cond = False
    except (AttributeError, TypeError, ValueError):
        pass

    try:
        if abs(Grid.Col.KCtr) > 1e-5 and abs(Grid.Col.KCtr - 0.5*(PFA.Kaz2 +PFA.Kaz1)) > 1e-5:
            PFA.log_validity_error(
                'Grid.Col.KCtr ({}) not within 1e-5 of 0.5*(PFA.Kaz2 + PFA.Kaz1) ({})'.format(
                    Grid.Col.KCtr, 0.5*(PFA.Kaz2 + PFA.Kaz1)))
            cond = False
    except (AttributeError, TypeError, ValueError):
        pass

    return cond


def _pfa_check_polys(PFA, Position, Timeline, SCP):
    """

    Parameters
    ----------
    PFA : sarpy.io.complex.sicd_elements.PFA.PFAType
    Position : sarpy.io.complex.sicd_elements.Position.PositionType
    Timeline : sarpy.io.complex.sicd_elements.Timeline.TimelineType
    SCP : numpy.ndarray

    Returns
    -------
    bool
    """

    cond = True
    num_samples = max(PFA.PolarAngPoly.Coefs.size, 40)
    times = numpy.linspace(0, Timeline.CollectDuration, num_samples)

    k_a, k_sf = PFA.pfa_polar_coords(Position, SCP, times)
    if k_a is None:
        return True
    # check for agreement with k_a and k_sf derived from the polynomials
    k_a_derived = PFA.PolarAngPoly(times)
    k_sf_derived = PFA.SpatialFreqSFPoly(k_a)
    k_a_diff = numpy.amax(numpy.abs(k_a_derived - k_a))
    k_sf_diff = numpy.amax(numpy.abs(k_sf_derived - k_sf))
    if k_a_diff > 5e-3:
        PFA.log_validity_error(
            'the PolarAngPoly evaluated values do not agree with actual calculated values')
        cond = False
    if k_sf_diff > 5e-3:
        PFA.log_validity_error(
            'the SpatialFreqSFPoly evaluated values do not agree with actual calculated values')
        cond = False
    return cond


def _pfa_check_uvects(PFA, Position, Grid, SCP):
    """

    Parameters
    ----------
    PFA : sarpy.io.complex.sicd_elements.PFA.PFAType
    Position : sarpy.io.complex.sicd_elements.Position.PositionType
    Grid : sarpy.io.complex.sicd_elements.Grid.GridType
    SCP : numpy.ndarray

    Returns
    -------
    bool
    """

    if PFA.IPN is None or PFA.FPN is None:
        return True

    cond = True
    ipn = PFA.IPN.get_array(dtype='float64')
    fpn = PFA.FPN.get_array(dtype='float64')
    row_uvect = Grid.Row.UVectECF.get_array(dtype='float64')
    col_uvect = Grid.Col.UVectECF.get_array(dtype='float64')

    pol_ref_point = Position.ARPPoly(PFA.PolarAngRefTime)
    offset = (SCP - pol_ref_point).dot(ipn)/(fpn.dot(ipn))
    ref_position_ipn = pol_ref_point + offset*fpn
    slant_range = ref_position_ipn - SCP
    u_slant_range = slant_range/numpy.linalg.norm(slant_range)
    derived_row_vector = -u_slant_range
    if numpy.linalg.norm(derived_row_vector - row_uvect) > 1e-3:
        PFA.log_validity_error(
            'the Grid.Row.UVectECF ({}) is not in good agreement with\n\t'
            'the expected value derived from PFA parameters ({})'.format(row_uvect, derived_row_vector))
        cond = False

    derived_col_vector = numpy.cross(ipn, derived_row_vector)
    if numpy.linalg.norm(derived_col_vector - col_uvect) > 1e-3:
        PFA.log_validity_error(
            'the Grid.Col.UVectECF ({}) is not in good agreement with\n\t'
            'the expected value derived from the PFA parameters ({})'.format(col_uvect, derived_col_vector))
        cond = False

    return cond


def _pfa_check_stdeskew(PFA, Grid):
    """

    Parameters
    ----------
    PFA : sarpy.io.complex.sicd_elements.PFA.PFAType
    Grid : sarpy.io.complex.sicd_elements.Grid.GridType

    Returns
    -------
    bool
    """

    if PFA.STDeskew is None or not PFA.STDeskew.Applied:
        return True
    cond = True
    if Grid.TimeCOAPoly is not None:
        timecoa_poly = Grid.TimeCOAPoly.get_array(dtype='float64')
        if timecoa_poly.shape == (1, 1) or numpy.all(timecoa_poly.flatten()[1:] < 1e-6):
            PFA.log_validity_error(
                'PFA.STDeskew.Applied is True, and the Grid.TimeCOAPoly is essentially constant.')
            cond = False

    # the Row DeltaKCOAPoly and STDSPhasePoly should be essentially identical
    if Grid.Row is not None and Grid.Row.DeltaKCOAPoly is not None and \
            PFA.STDeskew.STDSPhasePoly is not None:
        stds_phase_poly = PFA.STDeskew.STDSPhasePoly.get_array(dtype='float64')
        delta_kcoa = Grid.Row.DeltaKCOAPoly.get_array(dtype='float64')
        rows = max(stds_phase_poly.shape[0], delta_kcoa.shape[0])
        cols = max(stds_phase_poly.shape[1], delta_kcoa.shape[1])
        exp_stds_phase_poly = numpy.zeros((rows, cols), dtype='float64')
        exp_delta_kcoa = numpy.zeros((rows, cols), dtype='float64')
        exp_stds_phase_poly[:stds_phase_poly.shape[0], :stds_phase_poly.shape[1]] = stds_phase_poly
        exp_delta_kcoa[:delta_kcoa.shape[0], :delta_kcoa.shape[1]] = delta_kcoa

        if numpy.max(numpy.abs(exp_delta_kcoa - exp_stds_phase_poly)) > 1e-6:
            PFA.log_validity_warning(
                'PFA.STDeskew.Applied is True,\n\t'
                'and the Grid.Row.DeltaKCOAPoly ({}) and PFA.STDeskew.STDSPhasePoly ({})\n\t'
                'are not in good agreement.'.format(delta_kcoa, stds_phase_poly))
            cond = False

    return cond


def _pfa_check_kctr(PFA, RadarCollection, ImageFormation, Grid):
    """

    Parameters
    ----------
    PFA : sarpy.io.complex.sicd_elements.PFA.PFAType
    RadarCollection : sarpy.io.complex.sicd_elements.RadarCollection.RadarCollectionType
    ImageFormation : sarpy.io.complex.sicd_elements.ImageFormation.ImageFormationType
    Grid : sarpy.io.complex.sicd_elements.Grid.GridType

    Returns
    -------
    bool
    """

    if RadarCollection.RefFreqIndex is not None:
        return True

    cond = True
    try:
        center_freq = ImageFormation.TxFrequencyProc.center_frequency
        kap_ctr = center_freq*PFA.SpatialFreqSFPoly.Coefs[0]*2/speed_of_light
        theta = numpy.arctan(0.5*Grid.Col.ImpRespBW/Grid.Row.KCtr)  # aperture angle
        kctr_total = max(1e-2, 1 - numpy.cos(theta))  # difference between Krg and Kap
        if abs(Grid.Row.KCtr/kap_ctr - 1) > kctr_total:
            PFA.log_validity_error(
                'the Grid.Row.KCtr value ({}) is not in keeping with\n\t'
                'the expected derived from PFA parameters ({})'.format(Grid.Row.KCtr, kap_ctr))
            cond = False
    except (AttributeError, ValueError, TypeError):
        pass

    return cond


def _pfa_check_image_plane(PFA, Grid, SCPCOA, SCP):
    """

    Parameters
    ----------
    PFA : sarpy.io.complex.sicd_elements.PFA.PFAType
    Grid : sarpy.io.complex.sicd_elements.Grid.GridType
    SCPCOA : sarpy.io.complex.sicd_elements.SCPCOA.SCPCOAType
    SCP : numpy.ndarray

    Returns
    -------
    bool
    """

    if PFA.IPN is None or PFA.FPN is None:
        return True

    cond = True
    ipn = PFA.IPN.get_array(dtype='float64')
    fpn = PFA.FPN.get_array(dtype='float64')
    ETP = geocoords.wgs_84_norm(SCP)

    if Grid.ImagePlane == 'SLANT':
        try:
            ARP_Pos = SCPCOA.ARPPos.get_array(dtype='float64')
            ARP_Vel = SCPCOA.ARPVel.get_array(dtype='float64')
            uRG = SCP - ARP_Pos
            uRG /= numpy.linalg.norm(uRG)
            left = numpy.cross(ARP_Pos/numpy.linalg.norm(ARP_Pos), ARP_Vel/numpy.linalg.norm(ARP_Vel))
            look = numpy.sign(numpy.dot(left, uRG))
            Spn = -look*numpy.cross(uRG, ARP_Vel)
            uSpn = Spn/numpy.linalg.norm(Spn)

            if numpy.arccos(ipn.dot(uSpn)) > numpy.deg2rad(1):
                PFA.log_validity_error(
                    'the Grid.ImagePlane is "SLANT",\n\t'
                    'but COA slant plane and provided IPN are not within one degree of each other')
                cond = False
        except (AttributeError, ValueError, TypeError):
            pass
    elif Grid.ImagePlane == 'GROUND':
        if numpy.arccos(ipn.dot(ETP)) > numpy.deg2rad(3):
            PFA.log_validity_error(
                'the Grid.ImagePlane is "Ground",\n\t'
                'but the Earth Tangent Plane at SCP and provided IPN\n\t'
                'are not within three degrees of each other.')
            cond = False

    # verify that fpn points outwards
    if fpn.dot(SCP) < 0:
        PFA.log_validity_error(
            'the focus plane unit normal does not appear to be outward pointing')
        cond = False
    # check agreement between focus plane and ground plane
    if numpy.arccos(fpn.dot(ETP)) > numpy.deg2rad(3):
        PFA.log_validity_warning(
            'the focus plane unit normal is not within three degrees of the earth Tangent Plane')
    return cond


def _pfa_check_polar_angle_consistency(PFA, CollectionInfo, ImageFormation):
    """

    Parameters
    ----------
    PFA : sarpy.io.complex.sicd_elements.PFA.PFAType
    CollectionInfo : sarpy.io.complex.sicd_elements.CollectionInfo.CollectionInfoType
    ImageFormation : sarpy.io.complex.sicd_elements.ImageFormation.ImageFormationType

    Returns
    -------
    bool
    """

    if CollectionInfo.RadarMode is None or CollectionInfo.RadarMode.ModeType != 'SPOTLIGHT':
        return True

    cond = True
    if PFA.Kaz1 is not None and PFA.Kaz2 is not None and PFA.Krg1 is not None:
        polar_angle_bounds = numpy.sort(PFA.PolarAngPoly(numpy.array([ImageFormation.TStartProc, ImageFormation.TEndProc], dtype='float64')))
        derived_pol_angle_bounds = numpy.arctan(numpy.array([PFA.Kaz1, PFA.Kaz2], dtype='float64')/PFA.Krg1)
        pol_angle_bounds_diff = numpy.rad2deg(numpy.amax(numpy.abs(polar_angle_bounds - derived_pol_angle_bounds)))
        if pol_angle_bounds_diff > 1e-2:
            PFA.log_validity_warning(
                'the derived polar angle bounds ({})\n\t'
<<<<<<< HEAD
                'are not entirely consistent with the provided ImageFormation processing times\n\t '
                '(expected bounds {})'.format(polar_angle_bounds, derived_pol_angle_bounds))
=======
                'are not consistent with the provided ImageFormation processing times\n\t'
                '(expected bounds {}).'.format(polar_angle_bounds, derived_pol_angle_bounds))
>>>>>>> 35d480d5
            cond = False
    return cond


def _pfa_checks(the_sicd):
    """
    Perform the PFA structure validation checks.

    Parameters
    ----------
    the_sicd : sarpy.io.complex.sicd_elements.SICD.SICDType

    Returns
    -------
    bool
    """

    PFA = the_sicd.PFA
    Grid = the_sicd.Grid
    SCPCOA = the_sicd.SCPCOA

    cond = True
    if Grid.Type != 'RGAZIM':
        Grid.log_validity_warning(
            'The image formation algorithm is PFA,\n\t'
            'and Grid.Type is populated as "{}",\n\t'
            'but should be "RGAZIM"'.format(Grid.Type))
        cond = False
    if abs(PFA.PolarAngRefTime - SCPCOA.SCPTime) > 1e-6:
        PFA.log_validity_warning(
            'the PFA.PolarAngRefTime ({})\n\t'
            'does not agree with the SCPCOA.SCPTime ({})'.format(PFA.PolarAngRefTime, SCPCOA.SCPTime))
        cond = False
    cond &= _pfa_check_kaz_krg(PFA, Grid)
    cond &= _pfa_check_stdeskew(PFA, Grid)
    cond &= _pfa_check_kctr(PFA, the_sicd.RadarCollection, the_sicd.ImageFormation, Grid)

    try:
        SCP = the_sicd.GeoData.SCP.ECF.get_array(dtype='float64')
    except (AttributeError, ValueError, TypeError):
        return cond

    cond &= _pfa_check_polys(PFA, the_sicd.Position, the_sicd.Timeline, SCP)
    cond &= _pfa_check_uvects(PFA, the_sicd.Position, Grid, SCP)
    cond &= _pfa_check_image_plane(PFA, Grid, SCPCOA, SCP)
    cond &= _pfa_check_polar_angle_consistency(PFA, the_sicd.CollectionInfo, the_sicd.ImageFormation)
    return cond


##############
# PFA image formation parameter checks

def _rma_check_rmat(RMA, Grid, GeoData, RadarCollection, ImageFormation):
    """

    Parameters
    ----------
    RMA : sarpy.io.complex.sicd_elements.RMA.RMAType
    Grid : sarpy.io.complex.sicd_elements.Grid.GridType
    GeoData : sarpy.io.complex.sicd_elements.GeoData.GeoDataType
    RadarCollection : sarpy.io.complex.sicd_elements.RadarCollection.RadarCollectionType
    ImageFormation : sarpy.io.complex.sicd_elements.ImageFormation.ImageFormationType

    Returns
    -------
    bool
    """

    cond = True
    RMAT = RMA.RMAT

    if Grid.Type != 'XCTYAT':
        Grid.log_validity_error(
            'The image formation algorithm is RMA/RMAT, which should yield '
            'Grid.Type == "XCTYAT", but Grid.Type is populated as "{}"'.format(Grid.Type))
        cond = False

    try:
        SCP = GeoData.SCP.ECF.get_array(dtype='float64')
        row_uvect = Grid.Row.UVectECF.get_array(dtype='float64')
        col_uvect = Grid.Col.UVectECF.get_array(dtype='float64')
        position_ref = RMAT.PosRef.get_array(dtype='float64')
        velocity_ref = RMAT.VelRef.get_array(dtype='float64')
        LOS = (SCP - position_ref)
        uLOS = LOS/numpy.linalg.norm(LOS)
        left = numpy.cross(
            position_ref/numpy.linalg.norm(position_ref),
            velocity_ref/numpy.linalg.norm(velocity_ref))
        look = numpy.sign(left.dot(uLOS))
        uYAT = -look*velocity_ref/numpy.linalg.norm(velocity_ref)
        uSPN = numpy.cross(uLOS, uYAT)
        uSPN /= numpy.linalg.norm(uSPN)
        uXCT = numpy.cross(uYAT, uSPN)
    except (AttributeError, ValueError, TypeError):
        return cond

    if numpy.linalg.norm(row_uvect - uXCT) > 1e-3:
        RMAT.log_validity_error(
            'the Grid.Row.UVectECF is populated as {},\n\t'
            'but derived from the RMAT parameters is expected to be {}'.format(row_uvect, uXCT))
        cond = False
    if numpy.linalg.norm(col_uvect - uYAT) > 1e-3:
        RMAT.log_validity_error(
            'the Grid.Col.UVectECF is populated as {},\n\t'
            'but derived from the RMAT parameters is expected to be {}'.format(col_uvect, uYAT))
        cond = False
    exp_doppler_cone = numpy.rad2deg(numpy.arccos(uLOS.dot(velocity_ref/numpy.linalg.norm(velocity_ref))))
    if abs(exp_doppler_cone - RMAT.DopConeAngRef) > 1e-6:
        RMAT.log_validity_error(
            'the RMAT.DopConeAngRef is populated as {},\n\t'
            'but derived from the RMAT parameters is expected to be {}'.format(RMAT.DopConeAngRef, exp_doppler_cone))
        cond = False

    if RadarCollection.RefFreqIndex is None:
        center_freq = ImageFormation.TxFrequencyProc.center_frequency
        k_f_c = center_freq*2/speed_of_light
        exp_row_kctr = k_f_c*numpy.sin(numpy.deg2rad(RMAT.DopConeAngRef))
        exp_col_kctr = k_f_c*numpy.cos(numpy.deg2rad(RMAT.DopConeAngRef))
        try:
            if abs(exp_row_kctr/Grid.Row.KCtr - 1) > 1e-3:
                RMAT.log_validity_warning(
                    'the Grid.Row.KCtr is populated as {},\n\t'
                    'and derived from the RMAT parameters is expected to be {}'.format(Grid.Row.KCtr, exp_row_kctr))
                cond = False
            if abs(exp_col_kctr/Grid.Col.KCtr - 1) > 1e-3:
                RMAT.log_validity_warning(
                    'the Grid.Col.KCtr is populated as {},\n\t'
                    'and derived from the RMAT parameters is expected to be {}'.format(Grid.Col.KCtr, exp_col_kctr))
                cond = False
        except (AttributeError, ValueError, TypeError):
            pass
    return cond


def _rma_check_rmcr(RMA, Grid, GeoData, RadarCollection, ImageFormation):
    """

    Parameters
    ----------
    RMA : sarpy.io.complex.sicd_elements.RMA.RMAType
    Grid : sarpy.io.complex.sicd_elements.Grid.GridType
    GeoData : sarpy.io.complex.sicd_elements.GeoData.GeoDataType
    RadarCollection : sarpy.io.complex.sicd_elements.RadarCollection.RadarCollectionType
    ImageFormation : sarpy.io.complex.sicd_elements.ImageFormation.ImageFormationType

    Returns
    -------
    bool
    """

    cond = True
    RMCR = RMA.RMCR

    if Grid.Type != 'XRGYCR':
        Grid.log_validity_error(
            'The image formation algorithm is RMA/RMCR, which should yield '
            'Grid.Type == "XRGYCR", but Grid.Type is populated as "{}"'.format(Grid.Type))
        cond = False

    try:
        SCP = GeoData.SCP.ECF.get_array(dtype='float64')
        row_uvect = Grid.Row.UVectECF.get_array(dtype='float64')
        col_uvect = Grid.Col.UVectECF.get_array(dtype='float64')
        position_ref = RMCR.PosRef.get_array(dtype='float64')
        velocity_ref = RMCR.VelRef.get_array(dtype='float64')
        uXRG = SCP - position_ref
        uXRG /= numpy.linalg.norm(uXRG)
        left = numpy.cross(
            position_ref/numpy.linalg.norm(position_ref),
            velocity_ref/numpy.linalg.norm(velocity_ref))
        look = numpy.sign(left.dot(uXRG))
        uSPN = look*numpy.cross(velocity_ref/numpy.linalg.norm(velocity_ref), uXRG)
        uSPN /= numpy.linalg.norm(uSPN)
        uYCR = numpy.cross(uSPN, uXRG)
    except (AttributeError, ValueError, TypeError):
        return cond

    if numpy.linalg.norm(row_uvect - uXRG) > 1e-3:
        RMCR.log_validity_error(
            'the Grid.Row.UVectECF is populated as {},\n\t'
            'but derived from the RMCR parameters is expected to be {}'.format(row_uvect, uXRG))
        cond = False
    if numpy.linalg.norm(col_uvect - uYCR) > 1e-3:
        RMCR.log_validity_error(
            'the Grid.Col.UVectECF is populated as {},\n\t'
            'but derived from the RMCR parameters is expected to be {}'.format(col_uvect, uYCR))
        cond = False
    exp_doppler_cone = numpy.rad2deg(numpy.arccos(uXRG.dot(velocity_ref/numpy.linalg.norm(velocity_ref))))
    if abs(exp_doppler_cone - RMCR.DopConeAngRef) > 1e-6:
        RMCR.log_validity_error(
            'the RMCR.DopConeAngRef is populated as {},\n\t'
            'but derived from the RMCR parameters is expected to be {}'.format(RMCR.DopConeAngRef, exp_doppler_cone))
        cond = False
    if abs(Grid.Col.KCtr) > 1e-6:
        Grid.log_validity_error(
            'The image formation algorithm is RMA/RMCR,\n\t'
            'but Grid.Col.KCtr is non-zero ({}).'.format(Grid.Col.KCtr))
        cond = False

    if RadarCollection.RefFreqIndex is None:
        center_freq = ImageFormation.TxFrequencyProc.center_frequency
        k_f_c = center_freq*2/speed_of_light
        try:
            if abs(k_f_c/Grid.Row.KCtr - 1) > 1e-3:
                RMCR.log_validity_warning(
                    'the Grid.Row.KCtr is populated as {},\n\t'
                    'and derived from the RMCR parameters is expected to be {}'.format(Grid.Row.KCtr, k_f_c))
                cond = False
        except (AttributeError, ValueError, TypeError):
            pass
    return cond


def _rma_check_inca(RMA, Grid, GeoData, RadarCollection, CollectionInfo, Position):
    """

    Parameters
    ----------
    RMA : sarpy.io.complex.sicd_elements.RMA.RMAType
    Grid : sarpy.io.complex.sicd_elements.Grid.GridType
    GeoData : sarpy.io.complex.sicd_elements.GeoData.GeoDataType
    RadarCollection : sarpy.io.complex.sicd_elements.RadarCollection.RadarCollectionType
    CollectionInfo : sarpy.io.complex.sicd_elements.CollectionInfo.CollectionInfoType
    Position :  sarpy.io.complex.sicd_elements.Position.PositionType

    Returns
    -------
    bool
    """

    cond = True
    INCA = RMA.INCA

    if Grid.Type != 'RGZERO':
        Grid.log_validity_warning(
            'The image formation algorithm is RMA/INCA, which should yield '
            'Grid.Type == "RGZERO", but Grid.Type is populated as "{}"'.format(Grid.Type))
        cond = False

    if CollectionInfo.RadarMode.ModeType == 'SPOTLIGHT':
        if INCA.DopCentroidPoly is not None:
            INCA.log_validity_error(
                'the CollectionInfo.RadarMode.ModeType == "SPOTLIGHT",\n\t'
                'and INCA.DopCentroidPoly is populated.')
            cond = False
        if INCA.DopCentroidCOA is True:
            INCA.log_validity_error(
                'the CollectionInfo.RadarMode.ModeType == "SPOTLIGHT",\n\t'
                'and INCA.DopCentroidCOA == True.')
            cond = False
    else:
        if INCA.DopCentroidPoly is None:
            INCA.log_validity_error(
                'the CollectionInfo.RadarMode.ModeType == "{}",\n\t'
                'and INCA.DopCentroidPoly is not populated.'.format(CollectionInfo.RadarMode.ModeType))
            cond = False
        if INCA.DopCentroidCOA is not True:
            INCA.log_validity_error(
                'the CollectionInfo.RadarMode.ModeType == "{}",\n\t'
                'and INCA.DopCentroidCOA is not True.'.format(CollectionInfo.RadarMode.ModeType))
            cond = False
        if Grid.Col.DeltaKCOAPoly is not None and INCA.DopCentroidPoly is not None:
            col_deltakcoa = Grid.Col.DeltaKCOAPoly.get_array(dtype='float64')
            dop_centroid = INCA.DopCentroidPoly.get_array(dtype='float64')
            rows = max(col_deltakcoa.shape[0], dop_centroid.shape[0])
            cols = max(col_deltakcoa.shape[1], dop_centroid.shape[1])
            exp_deltakcoa1 = numpy.zeros((rows, cols), dtype='float64')
            exp_deltakcoa2 = numpy.zeros((rows, cols), dtype='float64')
            exp_deltakcoa1[:col_deltakcoa.shape[0], :col_deltakcoa.shape[1]] = col_deltakcoa
            exp_deltakcoa2[:dop_centroid.shape[0], :dop_centroid.shape[1]] = dop_centroid*INCA.TimeCAPoly[1]
            if numpy.max(numpy.abs(exp_deltakcoa1 - exp_deltakcoa2)) > 1e-6:
                INCA.log_validity_error(
                    'the Grid.Col.DeltaKCOAPoly ({}),\n\t'
                    'INCA.DopCentroidPoly ({}), and INCA.TimeCAPoly ({}) '
                    'are inconsistent.'.format(col_deltakcoa,
                                               dop_centroid,
                                               INCA.TimeCAPoly.get_array(dtype='float64')))
                cond = False

    center_freq = RadarCollection.TxFrequency.center_frequency
    if abs(center_freq/INCA.FreqZero - 1) > 1e-5:
        INCA.log_validity_error(
            'the INCA.FreqZero ({}) should typically agree with center '
            'transmit frequency ({})'.format(INCA.FreqZero, center_freq))
        cond = False

    if abs(Grid.Col.KCtr) > 1e-8:
        Grid.log_validity_error(
            'The image formation algorithm is RMA/INCA, but Grid.Col.KCtr is '
            'non-zero ({})'.format(Grid.Col.KCtr))
        cond = False

    if RadarCollection.RefFreqIndex is None:
        exp_row_kctr = INCA.FreqZero*2/speed_of_light
        if abs(exp_row_kctr/Grid.Row.KCtr - 1) > 1e-8:
            INCA.log_validity_error(
                'the Grid.Row.KCtr is populated as ({}),\n\t'
                'which is not consistent with INCA.FreqZero ({})'.format(Grid.Row.KCtr, INCA.FreqZero))
            cond = False

    try:
        SCP = GeoData.SCP.ECF.get_array(dtype='float64')
        row_uvect = Grid.Row.UVectECF.get_array(dtype='float64')
        col_uvect = Grid.Col.UVectECF.get_array(dtype='float64')
        scp_time = INCA.TimeCAPoly[0]
        ca_pos = Position.ARPPoly(scp_time)
        ca_vel = Position.ARPPoly.derivative_eval(scp_time, der_order=1)
        RG = SCP - ca_pos
        uRG = RG/numpy.linalg.norm(RG)
        left = numpy.cross(ca_pos/numpy.linalg.norm(ca_pos), ca_vel/numpy.linalg.norm(ca_vel))
        look = numpy.sign(left.dot(uRG))
        uSPN = -look*numpy.cross(uRG, ca_vel)
        uSPN /= numpy.linalg.norm(uSPN)
        uAZ = numpy.cross(uSPN, uRG)
    except (AttributeError, ValueError, TypeError):
        return cond

    if numpy.linalg.norm(row_uvect - uRG) > 1e-3:
        INCA.log_validity_error(
            'the Grid.Row.UVectECF is populated as {},\n\t'
            'but derived from the INCA parameters is expected to be {}'.format(row_uvect, uRG))
        cond = False
    if numpy.linalg.norm(col_uvect - uAZ) > 1e-3:
        INCA.log_validity_error(
            'the Col.UVectECF is populated as {},\n\t'
            'but derived from the INCA parameters is expected to be {}'.format(col_uvect, uAZ))
        cond = False

    exp_R_CA_SCP = numpy.linalg.norm(RG)
    if abs(exp_R_CA_SCP - INCA.R_CA_SCP) > 1e-2:
        INCA.log_validity_error(
            'the INCA.R_CA_SCP is populated as {},\n\t'
            'but derived from the INCA parameters is expected to be {}'.format(INCA.R_CA_SCP, exp_R_CA_SCP))
        cond = False

    drate_const = INCA.DRateSFPoly[0, 0]
    exp_drate_const = 1./abs(INCA.TimeCAPoly[1]*numpy.linalg.norm(ca_vel))
    if abs(exp_drate_const - drate_const) > 1e-3:
        INCA.log_validity_error(
            'the populated INCA.DRateSFPoly constant term ({})\n\t'
            'and expected constant term ({}) are not consistent.'.format(drate_const, exp_drate_const))
        cond = False
    return cond


def _rma_checks(the_sicd):
    """
    Perform the RMA structure validation checks.

    Parameters
    ----------
    the_sicd : sarpy.io.complex.sicd_elements.SICD.SICDType

    Returns
    -------
    bool
    """

    RMA = the_sicd.RMA

    if RMA.ImageType == 'RMAT':
        return _rma_check_rmat(RMA, the_sicd.Grid, the_sicd.GeoData, the_sicd.RadarCollection, the_sicd.ImageFormation)
    elif RMA.ImageType == 'RMCR':
        return _rma_check_rmcr(RMA, the_sicd.Grid, the_sicd.GeoData, the_sicd.RadarCollection, the_sicd.ImageFormation)
    elif RMA.ImageType == 'INCA':
        return _rma_check_inca(RMA, the_sicd.Grid, the_sicd.GeoData, the_sicd.RadarCollection, the_sicd.CollectionInfo, the_sicd.Position)
    return True


##############
# SICD checks

def _validate_scp_time(the_sicd):
    """
    Validate the SCPTime.

    Parameters
    ----------
    the_sicd : sarpy.io.complex.sicd_elements.SICD.SICDType

    Returns
    -------
    bool
    """

    if the_sicd.SCPCOA is None or the_sicd.SCPCOA.SCPTime is None or \
            the_sicd.Grid is None or the_sicd.Grid.TimeCOAPoly is None:
        return True

    cond = True
    val1 = the_sicd.SCPCOA.SCPTime
    val2 = the_sicd.Grid.TimeCOAPoly[0, 0]
    if abs(val1 - val2) > 1e-6:
        the_sicd.log_validity_error(
            'SCPTime populated as {},\n\t'
            'and constant term of TimeCOAPoly populated as {}'.format(val1, val2))
        cond = False
    return cond


def _validate_image_form_parameters(the_sicd, alg_type):
    """
    Validate the image formation parameter specifics.

    Parameters
    ----------
    the_sicd : sarpy.io.complex.sicd_elements.SICD.SICDType
    alg_type : str

    Returns
    -------
    bool
    """

    cond = True
    if the_sicd.ImageFormation.ImageFormAlgo is None:
        the_sicd.log_validity_warning(
            'Image formation algorithm(s) `{}` populated,\n\t'
            'but ImageFormation.ImageFormAlgo was not set.\n\t'
            'ImageFormation.ImageFormAlgo has been set HERE,\n\t'
            'but the incoming structure was incorrect.'.format(alg_type))
        the_sicd.ImageFormation.ImageFormAlgo = alg_type.upper()
        cond = False
    elif the_sicd.ImageFormation.ImageFormAlgo == 'OTHER':
        the_sicd.log_validity_warning(
            'Image formation algorithm `{0:s}` populated,\n\t'
            'but ImageFormation.ImageFormAlgo populated as `OTHER`.\n\t'
            'Possibly non-applicable validity checks will '
            'be performed using the `{0:s}` object'.format(alg_type))
    elif the_sicd.ImageFormation.ImageFormAlgo != alg_type:
        the_sicd.log_validity_warning(
            'Image formation algorithm {} populated,\n\t'
            'but ImageFormation.ImageFormAlgo populated as {}.\n\t'
            'ImageFormation.ImageFormAlgo has been set properly HERE,\n\t'
            'but the incoming structure was incorrect.'.format(alg_type, the_sicd.ImageFormation.ImageFormAlgo))
        the_sicd.ImageFormation.ImageFormAlgo = alg_type.upper()
        cond = False

    # verify that the referenced received channels are consistent with radar collection
    if the_sicd.ImageFormation.RcvChanProc is not None:
        channels = the_sicd.ImageFormation.RcvChanProc.ChanIndices
        if len(channels) < 1:
            the_sicd.ImageFormation.RcvChanProc.log_validity_error('No ChanIndex values populated')
            cond = False
        else:
            rcv_channels = the_sicd.RadarCollection.RcvChannels
            if rcv_channels is None:
                the_sicd.ImageFormation.RcvChanProc.log_validity_error(
                    'Some ChanIndex values are populated,\n\t'
                    'but no RadarCollection.RcvChannels is populated.')
                cond = False
            else:
                for i, entry in enumerate(channels):
                    if not (0 < entry <= len(rcv_channels)):
                        the_sicd.ImageFormation.RcvChanProc.log_validity_error(
                            'ChanIndex entry {} is populated as {},\n\tbut must be in '
                            'the range [1, {}]'.format(i, entry, len(rcv_channels)))
                        cond = False
    if the_sicd.Grid is None:
        return cond

    if alg_type == 'RgAzComp':
        cond &= _rgazcomp_checks(the_sicd)
    elif alg_type == 'PFA':
        cond &= _pfa_checks(the_sicd)
    elif alg_type == 'RMA':
        cond &= _rma_checks(the_sicd)
    elif the_sicd.ImageFormation.ImageFormAlgo == 'OTHER':
        the_sicd.log_validity_warning(
            'Image formation algorithm populated as "OTHER", which inherently limits SICD analysis capability')
        cond = False
    return cond


def _validate_image_formation(the_sicd):
    """
    Validate the image formation.

    Parameters
    ----------
    the_sicd : sarpy.io.complex.sicd_elements.SICD.SICDType

    Returns
    -------
    bool
    """

    if the_sicd.ImageFormation is None:
        the_sicd.log_validity_error(
            'ImageFormation attribute is not populated, and ImageFormType is {}. This '
            'cannot be valid.'.format(the_sicd.ImageFormType))
        return False  # nothing more to be done.

    alg_types = []
    for alg in ['RgAzComp', 'PFA', 'RMA']:
        if getattr(the_sicd, alg) is not None:
            alg_types.append(alg)

    if len(alg_types) > 1:
        the_sicd.log_validity_error(
            'ImageFormation.ImageFormAlgo is set as {}, and multiple SICD image formation parameters {} are set.\n\t'
            'Only one image formation algorithm should be set, and ImageFormation.ImageFormAlgo '
            'should match.'.format(the_sicd.ImageFormation.ImageFormAlgo, alg_types))
        return False
    elif len(alg_types) == 0:
        if the_sicd.ImageFormation.ImageFormAlgo is None:
            the_sicd.log_validity_warning(
                'ImageFormation.ImageFormAlgo is not set, and there is no corresponding\n\t'
                'RgAzComp, PFA, or RMA SICD parameters set. Setting ImageFormAlgo '
                'to "OTHER".'.format(the_sicd.ImageFormation.ImageFormAlgo))
            the_sicd.ImageFormation.ImageFormAlgo = 'OTHER'
        elif the_sicd.ImageFormation.ImageFormAlgo == 'OTHER':
            the_sicd.log_validity_warning(
                'Image formation algorithm populated as "OTHER", which inherently limits SICD analysis capability')
        else:
            the_sicd.log_validity_error(
                'No RgAzComp, PFA, or RMA SICD parameters populated, but ImageFormation.ImageFormAlgo '
                'is set as {}.'.format(the_sicd.ImageFormation.ImageFormAlgo))
            return False
        return True
    # there is exactly one algorithm type populated
    return _validate_image_form_parameters(the_sicd, alg_types[0])


def _validate_image_segment_id(the_sicd):
    """
    Validate the image segment id.

    Parameters
    ----------
    the_sicd : sarpy.io.complex.sicd_elements.SICD.SICDType

    Returns
    -------
    bool
    """

    if the_sicd.ImageFormation is None or the_sicd.RadarCollection is None:
        return False

    # get the segment identifier
    seg_id = the_sicd.ImageFormation.SegmentIdentifier
    # get the segment list
    try:
        seg_list = the_sicd.RadarCollection.Area.Plane.SegmentList
    except AttributeError:
        seg_list = None

    if seg_id is None:
        if seg_list is not None:
            the_sicd.log_validity_error(
                'ImageFormation.SegmentIdentifier is not populated, but\n\t'
                'RadarCollection.Area.Plane.SegmentList is populated.\n\t'
                'ImageFormation.SegmentIdentifier should be set to identify the appropriate segment.')
            return False
        return True

    if seg_list is None:
        the_sicd.log_validity_error(
            'ImageFormation.SegmentIdentifier is populated as {},\n\t'
            'but RadarCollection.Area.Plane.SegmentList is not populated.'.format(seg_id))
        return False

    # let's double check that seg_id is sensibly populated
    the_ids = [entry.Identifier for entry in seg_list]
    if seg_id not in the_ids:
        the_sicd.log_validity_error(
            'ImageFormation.SegmentIdentifier is populated as {},\n\t'
            'but this is not one of the possible identifiers in the\n\t'
            'RadarCollection.Area.Plane.SegmentList definition {}.\n\t'
            'ImageFormation.SegmentIdentifier should be set to identify the '
            'appropriate segment.'.format(seg_id, the_ids))
        return False
    return True


def _validate_spotlight_mode(the_sicd):
    """
    Validate the spotlight mode situation.

    Parameters
    ----------
    the_sicd : sarpy.io.complex.sicd_elements.SICD.SICDType

    Returns
    -------
    bool
    """

    if the_sicd.CollectionInfo is None or the_sicd.CollectionInfo.RadarMode is None \
            or the_sicd.CollectionInfo.RadarMode.ModeType is None:
        return True

    if the_sicd.Grid is None or the_sicd.Grid.TimeCOAPoly is None:
        return True

    if the_sicd.CollectionInfo.RadarMode.ModeType == 'SPOTLIGHT' and \
            the_sicd.Grid.TimeCOAPoly.Coefs.shape != (1, 1):
        the_sicd.log_validity_error(
            'CollectionInfo.RadarMode.ModeType is SPOTLIGHT,\n\t'
            'but the Grid.TimeCOAPoly is not scalar - {}.\n\t'
            'This cannot be valid.'.format(the_sicd.Grid.TimeCOAPoly.Coefs))
        return False
    elif the_sicd.Grid.TimeCOAPoly.Coefs.shape == (1, 1) and \
            the_sicd.CollectionInfo.RadarMode.ModeType != 'SPOTLIGHT':
        the_sicd.log_validity_warning(
            'The Grid.TimeCOAPoly is scalar,\n\t'
            'but the CollectionInfo.RadarMode.ModeType is not SPOTLIGHT - {}.\n\t'
            'This is likely not valid.'.format(the_sicd.CollectionInfo.RadarMode.ModeType))
        return True
    return True


def _validate_valid_data(the_sicd):
    """
    Check that either both ValidData fields are populated, or neither.

    Parameters
    ----------
    the_sicd : sarpy.io.complex.sicd_elements.SICD.SICDType

    Returns
    -------
    bool
    """

    if the_sicd.ImageData is None or the_sicd.GeoData is None:
        return True

    if the_sicd.ImageData.ValidData is not None and the_sicd.GeoData.ValidData is None:
        the_sicd.log_validity_error('ValidData is populated in ImageData, but not GeoData')
        return False

    if the_sicd.GeoData.ValidData is not None and the_sicd.ImageData.ValidData is None:
        the_sicd.log_validity_error('ValidData is populated in GeoData, but not ImageData')
        return False

    return True


def _validate_polygons(the_sicd):
    """
    Checks that the polygons appear to be appropriate.

    Parameters
    ----------
    the_sicd : sarpy.io.complex.sicd_elements.SICD.SICDType

    Returns
    -------
    bool
    """

    def orientation(linear_ring, the_name):
        area = linear_ring.get_area()
        if area == 0:
            the_sicd.GeoData.log_validity_error(
                '{} encloses no area.\n\t'
                '**disregard if crosses the +/-180 boundary'.format(the_name))
            return False
        elif area < 0:
            the_sicd.GeoData.log_validity_error(
                "{} must be traversed in clockwise direction.\n\t"
                "**disregard if crosses the +/-180 boundary".format(the_name))
            return False
        return True

    if the_sicd.GeoData is None:
        return True

    if the_sicd.GeoData.ImageCorners is None:
        return True  # checked elsewhere

    image_corners = the_sicd.GeoData.ImageCorners.get_array(dtype='float64')

    if numpy.any(~numpy.isfinite(image_corners)):
        the_sicd.GeoData.log_validity_error('ImageCorners populated with some infinite or NaN values')
        return False

    value = True
    lin_ring = LinearRing(coordinates=image_corners)
    value &= orientation(lin_ring, 'ImageCorners')

    if the_sicd.GeoData.ValidData is not None:
        valid_data = the_sicd.GeoData.ValidData.get_array(dtype='float64')
        if numpy.any(~numpy.isfinite(valid_data)):
            the_sicd.GeoData.log_validity_error(
                'ValidData populated with some infinite or NaN values')
            value = False
        else:
            value &= orientation(LinearRing(coordinates=valid_data), 'ValidData')
            for i, entry in enumerate(valid_data):
                contained = lin_ring.contain_coordinates(entry[0], entry[1])
                close = (lin_ring.get_minimum_distance(entry[:2]) < 1e-7)
                if not (contained or close):
                    the_sicd.GeoData.log_validity_error(
                        'ValidData entry {} is not contained ImageCorners.\n\t'
                        '**disregard if crosses the +/-180 boundary'.format(i))
                    value = False

    if not the_sicd.can_project_coordinates():
        the_sicd.log_validity_warning(
            'This sicd does not permit coordinate projection,\n\t'
            'and image corner points can not be evaluated')
        return False

    origin_loc = the_sicd.project_image_to_ground_geo([0, 0])
    if numpy.abs(origin_loc[0] - image_corners[0, 0]) > 1e-3 or numpy.abs(origin_loc[1] - image_corners[0, 1]) > 1e-3:
        the_sicd.GeoData.log_validity_error(
            'The pixel coordinate [0, 0] projects to {},\n\t'
            'which is not in good agreement with the first corner point {}'.format(origin_loc, image_corners[0]))
        value = False
    return value


def _validate_polarization(the_sicd):
    """
    Validate the polarization.

    Parameters
    ----------
    the_sicd : sarpy.io.complex.sicd_elements.SICD.SICDType

    Returns
    -------
    bool
    """

    if the_sicd.ImageFormation is None or the_sicd.ImageFormation.TxRcvPolarizationProc is None:
        return True

    if the_sicd.RadarCollection is None or the_sicd.RadarCollection.RcvChannels is None:
        return True

    pol_form = the_sicd.ImageFormation.TxRcvPolarizationProc
    rcv_pols = [entry.TxRcvPolarization for entry in the_sicd.RadarCollection.RcvChannels]
    if pol_form not in rcv_pols:
        the_sicd.log_validity_error(
            'ImageFormation.TxRcvPolarizationProc is populated as {},\n\t'
            'but it not one of the tx/rcv polarizations populated for '
            'the collect {}'.format(pol_form, rcv_pols))
        return False
    return True


def _check_deltak(the_sicd):
    """
    Checks the deltak parameters.

    Parameters
    ----------
    the_sicd : sarpy.io.complex.sicd_elements.SICD.SICDType

    Returns
    -------
    bool
    """

    if the_sicd.Grid is None:
        return True

    x_coords, y_coords = None, None
    try:
        valid_vertices = the_sicd.ImageData.get_valid_vertex_data()
        if valid_vertices is None:
            valid_vertices = the_sicd.ImageData.get_full_vertex_data()
        x_coords = the_sicd.Grid.Row.SS * (
                    valid_vertices[:, 0] - (the_sicd.ImageData.SCPPixel.Row - the_sicd.ImageData.FirstRow))
        y_coords = the_sicd.Grid.Col.SS * (
                    valid_vertices[:, 1] - (the_sicd.ImageData.SCPPixel.Col - the_sicd.ImageData.FirstCol))
    except (AttributeError, ValueError):
        pass
    return the_sicd.Grid.check_deltak(x_coords, y_coords)


def _check_projection(the_sicd):
    """
    Checks the projection ability.

    Parameters
    ----------
    the_sicd : sarpy.io.complex.sicd_elements.SICD.SICDType
    """

    if not the_sicd.can_project_coordinates():
        the_sicd.log_validity_warning(
            'No projection can be performed for this SICD.\n'
            'In particular, no derived products can be produced.')


def _validate_radiometric(Radiometric, Grid, SCPCOA):
    """
    Validate the radiometric parameters.

    Parameters
    ----------
    Radiometric : sarpy.io.complex.sicd_elements.Radiometric.RadiometricType
    Grid : sarpy.io.complex.sicd_elements.Grid.GridType
    SCPCOA : sarpy.io.complex.sicd_elements.SCPCOA.SCPCOAType

    Returns
    -------
    bool
    """

    if Grid is None or Grid.Row is None or Grid.Col is None:
        return True

    cond = True
    area_sp = Grid.get_slant_plane_area()

    if Radiometric.RCSSFPoly is not None:
        rcs_sf = Radiometric.RCSSFPoly.get_array(dtype='float64')

        if Radiometric.BetaZeroSFPoly is not None:
            beta_sf = Radiometric.BetaZeroSFPoly.get_array(dtype='float64')
            if abs(rcs_sf[0, 0] / (beta_sf[0, 0] * area_sp) - 1) > 5e-2:
                Radiometric.log_validity_error(
                    'The BetaZeroSFPoly and RCSSFPoly are not consistent.')
                cond = False

        if SCPCOA is not None:
            if Radiometric.SigmaZeroSFPoly is not None:
                sigma_sf = Radiometric.SigmaZeroSFPoly.get_array(dtype='float64')
                mult = area_sp / numpy.cos(numpy.deg2rad(SCPCOA.SlopeAng))
                if (rcs_sf[0, 0] / (sigma_sf[0, 0] * mult) - 1) > 5e-2:
                    Radiometric.log_validity_error('The SigmaZeroSFPoly and RCSSFPoly are not consistent.')
                    cond = False

            if Radiometric.GammaZeroSFPoly is not None:
                gamma_sf = Radiometric.GammaZeroSFPoly.get_array(dtype='float64')
                mult = area_sp / (numpy.cos(numpy.deg2rad(SCPCOA.SlopeAng)) * numpy.sin(numpy.deg2rad(SCPCOA.GrazeAng)))
                if (rcs_sf[0, 0] / (gamma_sf[0, 0] * mult) - 1) > 5e-2:
                    Radiometric.log_validity_error('The GammaZeroSFPoly and RCSSFPoly are not consistent.')
                    cond = False

    if Radiometric.BetaZeroSFPoly is not None:
        beta_sf = Radiometric.BetaZeroSFPoly.get_array(dtype='float64')

        if SCPCOA is not None:
            if Radiometric.SigmaZeroSFPoly is not None:
                sigma_sf = Radiometric.SigmaZeroSFPoly.get_array(dtype='float64')
                mult = 1. / numpy.cos(numpy.deg2rad(SCPCOA.SlopeAng))
                if (beta_sf[0, 0] / (sigma_sf[0, 0] * mult) - 1) > 5e-2:
                    Radiometric.log_validity_error('The SigmaZeroSFPoly and BetaZeroSFPoly are not consistent.')
                    cond = False

            if Radiometric.GammaZeroSFPoly is not None:
                gamma_sf = Radiometric.GammaZeroSFPoly.get_array(dtype='float64')
                mult = 1. / (numpy.cos(numpy.deg2rad(SCPCOA.SlopeAng)) * numpy.sin(numpy.deg2rad(SCPCOA.GrazeAng)))
                if (beta_sf[0, 0] / (gamma_sf[0, 0] * mult) - 1) > 5e-2:
                    Radiometric.log_validity_error('The GammaZeroSFPoly and BetaZeroSFPoly are not consistent.')
                    cond = False
    return cond


def _check_radiometric_recommended(radiometric):
    """
    Checks the recommended fields for the radiometric object.

    Parameters
    ----------
    radiometric : sarpy.io.complex.sicd_elements.Radiometric.RadiometricType
    """

    for attribute in ['RCSSFPoly', 'BetaZeroSFPoly', 'SigmaZeroSFPoly', 'GammaZeroSFPoly']:
        value = getattr(radiometric, attribute)
        if value is None:
            radiometric.log_validity_warning(
                'No {} field provided, and associated RCS measurements '
                'will not be possible'.format(attribute))
    if radiometric.NoiseLevel is None:
        radiometric.log_validity_warning('No Radiometric.NoiseLevel provided, so noise estimates will not be possible.')
    elif radiometric.NoiseLevel.NoiseLevelType != 'ABSOLUTE':
        radiometric.log_validity_warning(
            'Radiometric.NoiseLevel provided are not ABSOLUTE, so noise estimates '
            'are not easily available.')


def _check_recommended_attributes(the_sicd):
    """
    Checks recommended attributes.

    Parameters
    ----------
    the_sicd : sarpy.io.complex.sicd_elements.SICD.SICDType
    """

    if the_sicd.Radiometric is None:
        the_sicd.log_validity_warning('No Radiometric data provided.')
    else:
        _check_radiometric_recommended(the_sicd.Radiometric)

    if the_sicd.Timeline is not None and the_sicd.Timeline.IPP is None:
        the_sicd.log_validity_warning(
            'No Timeline.IPP provided, so no PRF/PRI available '
            'for analysis of ambiguities.')

    if the_sicd.RadarCollection is not None and the_sicd.RadarCollection.Area is None:
        the_sicd.log_validity_info(
            'No RadarCollection.Area provided, and some tools prefer using\n\t'
            'a pre-determined output plane for consistent product definition.')

    if the_sicd.ImageData is not None and the_sicd.ImageData.ValidData is None:
        the_sicd.log_validity_info(
            'No ImageData.ValidData is defined. It is recommended to populate\n\t'
            'this data, if validity of pixels/areas is known.')

    if the_sicd.RadarCollection is not None and the_sicd.RadarCollection.RefFreqIndex is not None:
        the_sicd.log_validity_warning(
            'A reference frequency is being used. This may affect the results of\n\t'
            'this validation test, because a number tests could not be performed.')


def detailed_validation_checks(the_sicd):
    """
    Assembles the suite of detailed sicd validation checks.

    Parameters
    ----------
    the_sicd : sarpy.io.complex.sicd_elements.SICD.SICDType

    Returns
    -------
    bool
    """

    out = _validate_scp_time(the_sicd)
    out &= _validate_image_formation(the_sicd)
    out &= _validate_image_segment_id(the_sicd)
    out &= _validate_spotlight_mode(the_sicd)
    out &= _validate_valid_data(the_sicd)
    out &= _validate_polygons(the_sicd)
    out &= _validate_polarization(the_sicd)
    out &= _check_deltak(the_sicd)

    if the_sicd.SCPCOA is not None:
        out &= the_sicd.SCPCOA.check_values(the_sicd.GeoData)
    if the_sicd.Radiometric is not None:
        out &= _validate_radiometric(the_sicd.Radiometric, the_sicd.Grid, the_sicd.SCPCOA)

    _check_projection(the_sicd)
    _check_recommended_attributes(the_sicd)
    return out<|MERGE_RESOLUTION|>--- conflicted
+++ resolved
@@ -542,13 +542,8 @@
         if pol_angle_bounds_diff > 1e-2:
             PFA.log_validity_warning(
                 'the derived polar angle bounds ({})\n\t'
-<<<<<<< HEAD
-                'are not entirely consistent with the provided ImageFormation processing times\n\t '
-                '(expected bounds {})'.format(polar_angle_bounds, derived_pol_angle_bounds))
-=======
                 'are not consistent with the provided ImageFormation processing times\n\t'
                 '(expected bounds {}).'.format(polar_angle_bounds, derived_pol_angle_bounds))
->>>>>>> 35d480d5
             cond = False
     return cond
 
