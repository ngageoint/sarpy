--- conflicted
+++ resolved
@@ -4,14 +4,11 @@
 essentially every commit corresponds to a release, specific release points are 
 not being annotated in github.
 
-<<<<<<< HEAD
-=======
 ## [1.2.70] - 2022-05-05
 ### Changed
 Helper functions for determine radar band name have been changed to return the 
 band name of the center frequency versus an aggregate of the band name of the 
 maximum and minimum frequencies.
->>>>>>> 44304923
 
 ## [1.2.69] - 2022-04-18
 ### Added
