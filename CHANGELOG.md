# Change Log

SarPy follows a continuous release process, so there are fairly frequent releases. 
Since essentially every (squash merge) commit corresponds to a release, specific 
release points are not being annotated in GitHub.

## [1.3.59-rc]
### Added
- `noxfile.py`
- TOA visualization to `sarpy/visualization/cphd_kmz_product_creation.py`
- Unit tests for `sarpy/tests/io/complex/sicd_elements`
- `sarpy/tests/io/phase_history/cphd1_elements/conftest.py`
- Unit tests for `sarpy/tests/io/phase_history/cphd1_elements`
- CPHD 1.0.1 xml examples to `sarpy/tests/data`
- `sarpy/processing/sicd/spectral_taper.py` and `sarpy/utils/sicd_sidelobe_control.py`
- `--remap` argument to `sarpy/utils/create_product.py`
- `GDM` to `sarpy/visualization/remap.py`
- Unit tests for `sarpy/consistency/sicd_consistency.py`
- Support reading CPHDs with an AmpSF PVP whose Data/SignalArrayFormat is CF8
- Unit tests for `sarpy/consistency/sidd_consistency.py`
- Support for MATESA TRE
- Support reading/writing CPHDs with compressed signal arrays
- Support for numpy 2.0
### Fixed
- `sarpy.io.kml.add_polygon` coordinate conditioning for older numpy versions
- Replace unsupported `pillow` constant `Image.ANTIALIAS` with `Image.LANCZOS`
- `sarpy/io/phase_history/cphd1_elements/GeoInfo.py` setters
- SquintAngle calculation in `sarpy/io/complex/sicd_elements/SCPCOA.py`
- Incorrectly assigned Graze in SIDD 2.0.0 and SIDD 3.0.0 ExploitationFeatures
- SIDD `TimeCOAPoly` calculation
- Set SIDD Display/Interpolation/Operation values to CORRELATION
- `sarpy.io.phase_history.cphd1_elements.PVP.PVPType.get_size()`
- SICD file reading in `sarpy/consistency/sicd_consistency.py`
- Protect waveform validation from `waveform.TxFreqStart == None` in `sarpy/io/complex/sicd_elements/RadarCollection.py`
- Fix `sarpy/io/complex/sicd_elements/Timeline.py` validation code to allow IPP T1End == T2Start
- Properly close file objects in NITF and CPHD writers
- SIDD file reading in `sarpy/consistency/sidd_consistency.py`
- Application of adjustable parameter offsets in RIC frames during projection
- Overflow bug in `ComplexFormatFunction` magnitude/phase -> real/imag
- NITF image subheader parsing when there are more than 9 bands
- Population of SIDD ExploitationFeatures resolution metadata when processed from a SICD
- Fix BANDSB implementation to parse correctly
- SingleLUTFormatFunction application for LUT with more than one dimension
- SIDD NITF IALVL/IDLVL for NITFs consisting of multiple image segments and/or product images
- Reading/writing of uncompressed NITF image segments with two complex-component bands interleaved by block/row
- Replace deprecated `matplotlib.cm.get_cmap` with `matplotlib.pyplot.get_cmap`
- ReferencePoint attribute in SIDD MeasurementType objects
- Sentinel clutter radiometric polynomials are no longer transposed
- NITFWriter no longer closes passed in file objects
- Various SICD and SIDD elements fixed to better match NGA standard
- Fixed case where DTEDInterpolator applied geoid offset incorrectly
- Improved DTEDInterpolator handling of missing DEMs
- SIDD 3.0.0 point projection
- Restored missing antenna beam footprints in some KMZs
- DTED parsing for tiles with null values
<<<<<<< HEAD
- Incorrect SIDD ISM.compliesWith definition
=======
- Improved mapping of SICD -> SIDD polarizations
>>>>>>> 36588476

## [1.3.58] - 2023-08-07
### Added
- Added additional tests to test_sicd_elements_geodata.py
### Fixed
- setGeoInfo() definition and typos in GeoData.py.

## [1.3.57] - 2023-08-02
### Added
- Added ability to generate KMZ files from CRSD data.
- Added antenna visualization to complex-image KMZ.
### Changed
- Changed polygon conditioning for KMZs created around antimeridian.
### Fixed
- SARPY correctly using fieldnames to ensure PVPs are transcribed in proper order in
sarpy.io.phase_history.cphd's write_pvp_array function.
- SARPY correctly creating overview for SICDS that have Area but no Area.Plane.

## [1.3.56] - 2023-07-25
### Added
- Added test for SARPY RMA in sicd_elements module. 

## [1.3.55] - 2023-07-19
### Added
- Added test for SARPY to/from XML logic.
### Fixed
- Fixed AntGPid typo to AntGPId.
- Fixed SARPY correctly finding TxAntenna/RcvAntenna PVPs using from_file in cphd_consistency.py.
- Fixed SARPY correctly specifying EBFreqShiftSF in AntPatternType.
- Fixed SARPY correctly handling AddedParameters as a single element with repeated Parameter children.
- Fixed EndPoint type to Endpoint.
- Fixed SARPY correctly including index as a child element instead of an attribute in LSVertexType. 

## [1.3.54] - 2023-07-19
### Added
- Added RadarModeType class to SIDD with SCANSAR option.

## [1.3.53] - 2023-07-11
### Added
- Added 3db contours to transmit and receive beam footprints for CPHD KMZs.

## [1.3.52] - 2023-07-10
### Added
- Added additional tests for sicd_elements ImageCreation.py.

## [1.3.51] - 2023-07-10
### Added
- Added additional tests for sicd_elements CollectionInfo.py.
### Fixed
- Fixed bug in SARPY correctly checking mode types. 

## [1.3.50] - 2023-07-06
### Added
- Added additional tests for sicd_elements Antenna.py.

## [1.3.49] - 2023-07-05
### Fixed
- Fixed bug in SARPY correctly populating NITF FL field.
- Fixed bug in SARPY correctly using context manager interface when using SIDD product
creators to close/flush files.

## [1.3.48] - 2023-07-05
### Added
- Added tests for sicd_elements.blocks.
### Changed
- Changed some string formatting, and value error text in sicd_elements/blocks.py. 

## [1.3.47] - 2023-06-29
### Added
- Added support for SIDD v3.

## [1.3.46] - 2023-06-15
### Added
- Added consistency checks to the SICD validation_checks.py.

## [1.3.45] - 2023-06-15
### Added
- Added tests for sicd_elements module in test_sicd_elements_position.py

## [1.3.44] - 2023-06-14
### Added
- Added ability to generate KMZ files from CPHD data.

## [1.3.43] - 2023-06-09
### Fixed
- Fixed bug in Sarpy in correctly performing approximate value comparisons in consistency.py.

## [1.3.42] - 2023-06-02
### Fixed
- Fixed bug in Sarpy in correctly logging expected and populated value in SPCPCOA.py.
### Added
- Added new tests in test_sicd_elements_scpcoa.py.

## [1.3.41] - 2023-06-02
### Fixed
- Fixed bug in Sarpy not correctly validating schema versions.
### Changed
- Changed 2 term versioning to 3 term versioning for sicd, cphd, sidd, crsd schemas. 
- Changed schema version dates for 1.3.0 sicd and cphd.
- Changed test_sicd_elements_sicd.py to test for version 1.3.0. 

## [1.3.40] - 2023-05-26
### Fixed
- Fixed bug in Sarpy correctly not running a test if there is no geoid file, 
in test_geotiff1deg_reader.py 

## [1.3.39] - 2023-05-26
### Added
- Added new tests in test_sicd_elements_imageformation.py
### Fixed
- Fixed bug in Sarpy correctly setting self.TxFrequencyProc to TxFrequencyProcType when it 
doesn't exist.

## [1.3.38] - 2023-05-23
### Added
- Added llh parser to parsers.py.
### Changed
- Changed readme to align with changes to removal of sphinxcontrib-napoleon dependency.
- Changed dependencies in setup.py to align with readme. 

## [1.3.37] - 2023-05-16
### Added
- Added tests for sicd_elements for SICD.py and RadarCollection.py.
### Changed
- test_sicd_elements.py was split up into smaller more easily manageable python files.
### Fixed
- Fixed bug in SARPY correctly specifying SCP when instantiating GeoDataType in SICD.py
- Fixed spelling error for override parameter in SICD.py, base.py, SIDD.py, Fiduciallnfo.py, 
ObjectInfo.py, blocks.py, projection_helper.py.

## [1.3.36] - 2023-05-15
### Changed
- Changed geotiff2deg.py, user must now explicitly specify DEM reference
surface, or accept default value of EGM2008.
- Changed converter.py, and convert_to_sicd.py updated to reflect changes 
to geotiff2deg.py.

## [1.3.35] - 2023-05-08
### Fixed
- Fixed bug with readthedocs correctly building documentation per 
[readthedocs.org issue #10290](https://github.com/readthedocs/readthedocs.org/issues/10290)
and [sphinx-doc issue #10378](https://github.com/sphinx-doc/sphinx/issues/10378).

## [1.3.34] - 2023-05-08
### Added
- Added X1Y1 vs X2Y2 checks to cphd_consistency and test_cphd_consistency.

## [1.3.33] - 2023-05-02
### Added
- Added support for DEMs in GeoTIFF format.
- Added projection to a DEM for SCP and image corner coordinates in 
sarpy/utils/convert_to_sicd.py and sarpy/io/complex/converter.py modules 
when a GeoTIFF DEM file is used as a CLI argument in convert_to_sicd program. 

## [1.3.32] - 2023-05-01
### Fixed
- Fixed bug in SARPY correctly reading numerous nitf files in linux OS.
### Changed
- Minor cleaning in nitf.py.

## [1.3.31] - 2023-04-28
### Fixed
- Fixed bug in SARPY correctly reading data with odd number of rows with a 
stride that is not a multiple of the input size.

## [1.3.30] - 2023-04-24
### Added
- Added OSR checks to consistency.
### Fixed
- Fixed misspelling of DESOFLW in des.py

## [1.3.29] - 2023-04-24
### Added
- Added Radiometric and Timeline.IPP nodes to tests/data/example.sicd.xml
- Added Radiometric and Timeline.IPP nodes to tests/data/example.sicd.rma.xml
- Added tests for Radiometric.py, RgAzComp.py, Timeline.py, ImageData.py, 
and RadarCollection.py
to tests/io/complex/sicd_elements/test_sicd_elements.py

### Changed
- Updated code to align with PEP.

### Fixed
- Fixed bug in Sarpy correctly raising error when testing length of array in 
- sarpy/io/complex/sicd_elements/ImageData.py FullImageType
- Fixed bug in Sarpy correctly returning frequency band name for Hz in 
sarpy/io/complex/sicd_elements/RadarCollection.py
- Fixed bug in Sarpy correctly raising error when testing length of array in 
RadarCollection.py TxFrequencyType.from_array.
- Fixed bug in Sarpy correctly setting RcvFMRate in RadarCollection.py WaveformParametersType.

## [1.3.28] - 2023-04-21
### Fixed
- Fixed bug in Sarpy correctly handling negative longitudes when calculating 
longitude grid size in point_projection.image_to_ground_dem.

## [1.3.27] - 2023-04-17
### Added
- Tests for utils, validation_checks, PFA, RMA, and Grid
### Fixed
- Fixed bug in Sarpy correctly calling _derive_unit_vector_params with correct RMAParam.
- Fixed bug in Sarpy correctly checking Grid.type is RGAZIM and resetting type if not.
- Fixed bug in Sarpy returning 0 and not None in _derive_rg_az_comp 
when Grid.Col.DeltaKCOAPoly does not exist.

## [1.3.26] - 2023-03-17
### Changed
- Moved test_consistency and test_cphd_consistency from pytests folder to tests folder. 
### Fixed
- Fixed bug in SarPy correctly reading SIDDs with undeclared XML.
- Fixed bug in CPHD correctly using AmpScaling when reading CPHD signal arrays with.
integer types that have an AmpSF PVP.
- Fixed bug in CPHD consistency by updating tolerances and use of Approx in numpy comparisons.
### Added
- Added test for SIDD undeclared XML namespace.
- Added additional checks for cphd_consistency dwell polynomials.

## [1.3.25] - 2023-03-10
### Added
- Added additional checks for micro-parameters, and related metadata in cphd_consistency.
### Changed
- Improved cphd_consistency result formatting.
### Fixed
- Fixed GainPhaseArrayType._numeric_format typo when creating the dictionary. 
 
## [1.3.24] - 2023-03-08
### Added
- Added more coverage to test_geometry_elements

## [1.3.23] - 2023-02-23
### Fixed
- Fixed pixel_type check for get_format_function within SICDWriter.
### Added
- Added additional information in documents for writer class close() function 
to explicitly state that not closing file after writing can raise ValueErrors
when trying to read them. 

## [1.3.22] - 2023-02-23
### Added
- Added point projection tests.
 
## [1.3.21] - 2023-02-22
### Fixed
- Fixed bug with applying the correct endianness being applied when reading SIO data. 

## [1.3.20] - 2023-02-16
### Fixed
- Fixed bug with walrus operator and other modern syntax to ensure code is backwards 
compatible with older python versions. 3.8 and below.
### Changed
- Changed CPHD Consistency to remove antenna file tests. 

## [1.3.19] - 2023-02-13
### Fixed
- Fixed bug in check_channel_dwell_exist message
### Added
- Added auto-detection of schema for CPHD data.
- Added new check_file_type header check in tests.
- Added new check_identifier_uniqueness check in tests.
- Added new check_channel_normal_signal_pvp check in tests.
- Added new TOAExtended.TOAExtSaved check in tests.
- Added two new optional PVP checks, check_optional_pvps_fx, and check_optional_pvps_toa
- Added passes and skips to ConsistencyChecker
### Changed
- Changed cphd_consistency testing dependencies to be optional, skips the check if networkx, 
and shapely are not installed.
- Simplified pytest.skip usage in test_cphd_consistency.

## [1.3.18] - 2023-02-10
### Fixed
- Fixed a bug in SICD get_format_function correctly checking for PixelType.
### Added
- Added more tests to test_geocoords.py, switched from unittests to pytest.

## [1.3.17] - 2023-02-06
### Fixed
- Fixed bug in SICD converter returning 1D array instead of a 2D array.
### Added
- Added close connection for test_remote. 

## [1.3.16] - 2023-02-02
### Changed
- Misleading naming/comment for DMS
### Added
- Added Tests for latlon.

## [1.3.15] - 2023-02-02
### Fixed
- Fixed bug in intersection and bounding box code for geometry elements.
### Added
- Added Tests for geometry.

## [1.3.14] - 2023-01-11
### Fixed
- Fixed deprecated usage of numpy.bool
### Changed
- Updated documentation on usage of CPHD consistency check.

## [1.3.13] - 2022-11-21
### Fixed
- Fixed bug in correctly setting attribution for populate_nitf_information_into_sicd().
### Changed
- Changed links for SAR standards in the readme file, pointed links to the newest versions.

## [1.3.12] - 2022-11-15
### Fixed
- Fixed accuracy of TimeCOA and DeltaKCOA polygons for ICEYE Spotlight.

## [1.3.11] - 2022-11-08
### Fixed
- Fixed bug with conditional testing of NITF image header for jpeg2k files correctly 
testing and applying format for C8/regular and M8/with masking. 
### Added
- Added links to SAR data for Capella, NISAR, and CPHD file formats.
### Changed
- Changed links for general NITF, Radarsat-2, and PALSAR files.

## [1.3.10] - 2022-10-24
### Fixed
- Updated error message for IQ handing in CPHD reader.
- Refactored reference to MIL-STD-2500C NITF spec to "Joint BIIF Profile (JBP)".
- Fixed bug in correctly accounting for row stride from file like object.
[Pull Request 348](https://github.com/ngageoint/sarpy/pull/348)
- Fixed bug with SICD converter correctly conform to described relationship in the SICD D&I.
[Pull Request 349](https://github.com/ngageoint/sarpy/pull/349)
- Fixed bug with Grid.Col.DeltaKCOA poly correctly populated based on collection metadate 
and constant COA. [Pull Request 350](https://github.com/ngageoint/sarpy/pull/350)
### Added
- Added remap.py unit test. [Pull Request 351](https://github.com/ngageoint/sarpy/pull/351)

## [1.3.9] - 2022-10-13
### Fixed
- Fixed a bug in correctly handling IQ error in CPHD reader.
- Refactored CHPD schema file name to match official release. 

## [1.3.8] - 2022-10-07
### Fixed
Fixed a bug in correctly cleaning up during closing of nitf reader.

## [1.3.7] - 2022-08-29
### Fixed
Fixed a bug in correctly handling COSAR version 2 files, for TerraSAR-X.

## [1.3.6] - 2022-08-23
### Fixed
Fixed a bug in improper raw writing for a CPHD/CRSD file.

## [1.3.5] - 2022-08-11
### Fixed
Fixed a bug in improper checking of whether the signal data for a CPHD/CRSD file 
was fully written.

## [1.3.4] - 2022-07-01
### Changed
- Added SICD version 1.3.0 information, and set the default SICD version number 
accordingly.
- Added CPHD version 1.1.0 changes, and set the default CPHD version number 
accordingly.
- Set the stage for anticipated CRSD changes.
- Removed the colon character with an underscore character in a suggested file 
name, since apparently colon in not permitted in a Windows file name.
### Fixed
Using NamedTemporaryFile in unit tests on writing files fails on Windows, and 
usage has been replaced.

## [1.3.3] - 2022-06-20
### Fixed
Resolved bug in TerraSAR-X window weighting determination.

## [1.3.2] - 2022-06-09
### Fixed
Resolved bug in data segment for reading from remote data source.

## [1.3.1] - 2022-06-08
### Fixed
Resolved type-hinting bug for missing optional h5py dependency.

## [1.3.0] - 2022-06-06
### Changed
- The base reading and writing structures have been updated to enable reading and 
writing data in both the natural use format of data (using `read()` or `write()`), 
as well as the raw storage format (using `read_raw()` or `write_raw()`). 
- kmz construction has been moved from the `sarpy.io.product` subpackage to the 
`sarpy.visualization` subpackage.
- The `sarpy.processing` subpackage has been restructured for clarity of purpose.
This includes moving sidd production construction has been moved from the 
`sarpy.io.product` subpackage to the `sarpy.processing.sidd` subpackage.

### Added
Implementations for DataSegment and FormatFunction for reading and writing 
changes.

# 1.3


## [1.2.70] - 2022-05-05
### Changed
Helper functions for determine radar band name have been changed to return the 
band name of the center frequency versus an aggregate of the band name of the 
maximum and minimum frequencies.

## [1.2.69] - 2022-04-18
### Added
A preliminary version of the "regi" registration method implementation

## [1.2.68] - 2022-04-14
### Fixed
CPHD Version 1.0 parsing of GeoInfo Polygon and Line element has been fixed

## [1.2.67] - 2022-04-12
### Added
Added support for reading SICD version 1.3, full integration will not be complete 
until the format is fully finalized and approved

## [1.2.66] - 2022-04-06
### Fixed
Improved construction of LinearRing geojson element

## [1.2.65] - 2022-03-25
### Fixed
- Resolved minor bug involved with xml namespace handling
- Corrected layover calculation in AFRL object population

## [1.2.64] - 2022-03-22
### Fixed
Fixed a bug associated with a plane projection where the column unit vector was 
misidentified

## [1.2.63] - 2022-03-16
### Added
Created a few methods for parsing a sicd structure directly from a xml file

## [1.2.62] - 2022-03-08
### Changed
- Made md5 checksum calculation optional for afrl/rde construction
- Permit an optional call which returns of raw values (not cast to unit8/16) 
  from remap functions

### Fixed
Fixed the PEDF remap calculation

## [1.2.61] - 2022-03-02
### Fixed
Resolving bug/error in NITF segmentation scheme and the population of SICD/SIDD 
segmentation details

## [1.2.60] - 2022-03-01
### Fixed
Resolving BIP chipper definition/application bug for segmented files

## [1.2.59] - 2022-02-23
### Fixed
Update for CSG metadata `Doppler Rate vs Azimuth Time Polynomial` location change

## [1.2.58] - 2022-02-17
### Fixed
Resolved bug in NITF with compression, but the support is still only partial and 
fairly fragile

## [1.2.57] - 2022-02-15
### Changed
Incorporating changes to AFRL/RDE labeling structure agreed upon on 2022-02-15

## [1.2.56] - 2022-02-07
### Fixed
Fixed a bug in scaling failure for the creation of KMZ from SICD

### Added
- A ReferencePoint property to SIDD.Measurement
- Basic image registration functions for 
    - finding the best adjustable projection parameters to fit known geolocation and 
    observed image location
    - find the best geophysical location given a collection of images and observed 
    image locations

## [1.2.55] - 2022-02-01
### Changed
Modified the RGIQE parameters to a more agreed upon version

## [1.2.54] - 2022-01-31
### Changed
Finalizing changes to the AFRL/RDE structure agreed upon on 01/26/2022

## [1.2.53] - 2022-01-25
### Changed
Add a CPHD validation check for existence of ImageGrid

### Fixed
Resolves a potentially invalid gc.collect call

## [1.2.52] - 2022-01-19
### Added
- Add links to NGA standards documents in the readme
- Introduction of a subset SICD reader class implementation

### Changed
Update to AFRL/RDE based on agreed upon changes

### Fixed
- Documentation fixes
- Resolves projection to DEM bug in expected shape of results

## [1.2.50] - 2022-01-11
### Fixed
- Bug fixes for AFRL label structure

## [1.2.49] - 2022-01-07
### Fixed
Resolving some error catching when trying to open vanilla tiff

## [1.2.48] - 2022-01-05
### Fixed
Resolves bug which resulted in empty columns in orthorectified image

## [1.2.47] - 2021-12-30
### Fixed
Corrects a number of bugs and code smells revealed by SonarQube

## [1.2.46] - 2021-12-29
### Added
- Introduction of rational polynomial fitting tools
- New projection helper using rational polynomial model (for speed)

### Changed
- Split original AFRL label structures and AFRL/RDE structures for NGA specific 
usage
- Split sarpy.processing.orthorectification module into subpackage

## [1.2.45] - 2021-12-20
### Fixed
Correction of population of SICD ModeType for specific ICEYE collection mode SLC

## [1.2.44] - 2021-12-06
### Fixed
Correction of minor bugs in AFRL label structure population and serialization

## [1.2.43] - 2021-11-30
### Changed
More improvements to Capella SLC reader. *(Remains an incomplete work-in-progress.)*
 
### Fixed
- Completes resolution of bug with unicode handling in sicd validation from 1.2.41
- Correction to SICD and SIDD writing for image segmentation to comply with 
standards requirements. *(Before here, "large" images with more than 99,999 
columns were incorrectly segmented.)*

## [1.2.41] - 2021-11-16
### Fixed
Resolves bug with unicode handling in sicd validation. 
*(This proves to be incomplete.)*

## [1.2.40] - 2021-11-15
### Changed
Updates AFRL label structures with agreed changes

## [1.2.39] - 2021-11-04
### Fixed
- Fixes (edge case) computation of doppler centroid polynomials for Cosmo SkyMed 
2nd generation SLC reader
- Fixes logging configuration issues for command-line utilities

## [1.2.38] - 2021-11-03
### Changed
- Some improvements to the Capella SLC reader, but support remains incomplete
- Adds a check for SICDTypeReaders to ensure that chipper sizes agree with 
expected values

## [1.2.37] - 2021-11-02
### Added
Adds a `CollectEnd` property for sicd.Timeline of type `numpy.datetime64`

### Changed
Centralizing the xml floating point serialization format. Reverts to format `G` 
for many fields, in relation to changes form 1.2.34.

## [1.2.36] - 2021-10-27
### Changed
- Refactor of the sarpy.annotation structures and elements for improved clarity.
- Extensions, bug fixes, and improvements of geometry object definitions.

## [1.2.35] - 2021-10-25
### Changed
Changes the Radiometric polynomials for SICD subaperture degradation and the 
rgiqe methods for degrading to a desired quality. *(This proves to be incorrect.)*

## [1.2.34] - 2021-10-22
### Changed
Serialize most xml fields of type double using 17 decimals, versus 16, for full 
precision, and uses the exponential format for most. 
*(Modified in the immediate future.)*

## [1.2.32] - 2021-10-21
### Fixed
Bug fix for left looking radarsat SLC data

## [1.2.31] - 2021-10-18
### Added
Adds a command-line utility for populating a SICD nominal noise polynomial, 
given the presence of other RCS polynomials

### Fixed
Account for noise and Radiometric SF poly changes due to subaperture and 
weighting changes in sarpy.processing.sicd.normalize_sicd methods

## [1.2.29] - 2021-10-15
### Fixed
- Corrects DeltaKCOA and DopCentroidPoly population for Cosmo SkyMed 2nd generation
- Bug fix SICD.RadarCollection extra parameter parsing

## [1.2.28] - 2021-10-13
### Fixed
- Bug fixes for sicd validation of version 1.1 date and pfa bounds consistency 
checking for the spotlight case
- Ensure that FTITLE and IID2 nitf header fields in a sicd file will be prefixed 
with 'SICD:' if attempting to write a version 1.1 SICD file
- Correcting data for SICD version 1.1.0 schema

## [1.2.27] - 2021-10-09
### Fixed
Bug fix for left facing TerraSAR-X SLC data symmetry orientation

## [1.2.26] - 2021-10-04
### Added 
Adds CPHDTypeReader and CRSDTypeReader abstract class definitions for better 
inheritance structure.

### Changed
- Moves CRSD implementation from sarpy.io.phase_history to new subpackage 
sarpy.io.received for conceptual clarity.
- Replaces the bad slice convention parsing from the __call__ method with
        the standard expected for Python

## [1.2.24] - 2021-10-01
### Added 
- Adds and AbstractReader class definition for better inheritance structure. 
- Adds SICDTypeReader and SIDDTypeReader abstract class definitions for better 
inheritance structure.

### Changed
Remap methods changed from flat functions to callable class implementation, for 
more clear preservation of remap function state variables

### Fixed
Bug fix for file reader `fileno` property usage

## [1.2.23] - 2021-09-29
### Added
Introduces RGIQE methods with sicd degradation functions and a method for 
producing a sicd/reader with reweighting and/or subaperture processing applied

### Changed
- Adjustments of unit tests to skip versus fail missing tests for CPD validation. 
- Refactors some elements of SICD window population to use the 
sarpy.processing.sicd.windows module.

### Removed
Drops stated support for Python 2.7

## [1.2.22] - 2021-09-20
### Changed
Includes population of North in SIDD exploitation features construction

### Fixed
Fixes deprecated numpy.object type usage

## [1.2.21] - 2021-09-17
### Fixed
- Bug fix for default sicd conversion naming scheme.
- Bug fix for Capella SLC symmetry orientation.

## [1.2.19] - 2021-09-16
### Added
Creates command-line utility for SICD chip production

### Changed
Unified NITF header field value preservation in sicd and sidd reader, writer, 
and conversion 

## [1.2.18] - 2021-09-15
### Changed
Creates a few methods in the sicd reader to permit preservation of more nitf 
fields when copying a sicd

## [1.2.17] - 2021-09-13
### Changed
Updates the preliminary Capella SLC format reader to accommodate SPOTLIGHT mode 
data. *This remains a work-in-progress.*

## [1.2.16] - 2021-09-10
### Changed
Updates the preliminary Capella SLC format reader to the structure of the actual 
data, and dropping support for the deprecated pre-release format data. *This 
remains a work-in-progress.*

## [1.2.15] - 2021-09-08
### Added
Creates sarpy.processing.sicd.windows module for more unified handling of commonly used
Fourier windowing definitions and functions

### Fixed
Tidies up deprecated numpy.bool definitions

## [1.2.14] - 2021-09-02
### Added
Adds support for ENU coordinate system data in geocoords transform paradigm

## [1.2.13] - 2021-08-31
### Added
- Adds upport for reading GFF version 1.6, 1.8, and 2.X files.
- Creates some helper functions/classes for AFRL label data construction.

## [1.2.12] - 2021-08-12
### Changed
xml handling moved to a centralized sub-package for conceptual consistency 
and clarity

### Added
Initial effort for enabling interpretation and production of labelled image data
following the AFRL labeling scheme

### Fixed
Attempt at CPHD validation fix for PVP values

## [1.2.11] - 2021-08-04
### Changed
Moves to module based logging scheme, which permits sarpy specific log 
configuration

## [1.2.10] - 2021-07-22
### Fixed
Minor bug fixes for CPHD fields

### Added
Adds support for reading and writing Compensated Received Signal Data (CRSD) 
format files and data

## [1.2.9] - 2021-07-16
### Fixed
Fixes error in Cosmo SkyMed SLC mode handling

## [1.2.8] - 2021-07-14
### Fixed
Corrects population of SICD metadata 2nd generation Cosmo SkyMed SLC QuadPol 
collections correctly

## [1.2.7] - 2021-06-30
### Changed
More SICD validation corrections and improvements

## [1.2.6] - 2021-06-29
### Fixed
Fixes a bug in the create_kmx command line usage

### Changed
- Improves sicd validation, including checks for values in GeoData.ImageCorners, 
GeoData.ValidData, and ImageData.ValidData, check consistency between 
RadarCollection.RcvChannels and ImageFormation.RcvChanProc, check consistency 
between sicd structure and the appropriate NITF DES subheader values and Image 
segment structure.
- Improves sidd validation by checking consistency between sidd structure and the 
appropriate NITF DES subheader values and Image segment structure.

## [1.2.5] - 2021-06-21
### Fixed
Correct check if SICD Grid.Type is one of expected types

## [1.2.4] - 2021-06-16
### Added
Replaces the use of IOError with custom error, which simplifies and improves 
error handling

## [1.2.2] - 2021-06-14
### Fixed
Bug fixes for NITF 2.0 implementation and NITF LUT usage

## [1.2.1] - 2021-06-11
### Fixed
Bug fixes for complex NITF construction, the Poly2DType shift method, the 
BSQChipper, and NITF writing for an extra long/wide image

## [1.2.0] - 2021-05-27
### Changed
Initialized with streamlining and simplification of reader structure

# 1.2

## [1.1.78] - 2021-05-24
Improving documentation for geometry/projection elements

## [1.1.77] - 2021-05-20
Bug fix in writing MONO16I SIDD

## [1.1.76] - 2021-05-18
Refining examples and incorporating documentation hosting at readthedocs

## [1.1.75] - 2021-05-12
Correcting bugs in the nrl, linear, and log remap functions

## [1.1.74] - 2021-05-11
Introducing the ability to read SICD, SIDD, and some NITF files from file-like
object. This is generally geared towards usage with smart_open for possible S3 usage.

## [1.1.73] - 2021-04-30
- Corrected another mistake in the SIDD version 2 schema and element production
- Corrected some mistakes in the included SIDD version 2 schema

## [1.1.71] - 2021-04-29
Introducing basic SIDD consistency check, and debugging the squint calculation

## [1.1.70] - 2021-04-28
- Debugging SIDD Version 2.0 structure produced in create_product methods
- Debugging of poor classification extraction in SIDD production for both versions
- Reorganization of SIDD schemas and inclusion in package data

## [1.1.69] - 2021-04-27
- Debugging SIDD Version 1.0 structure produced in create_product methods
- Introduction of a reader implementation which directly uses an array or memmap,
which is intended merely to provide unified integration for tool usage.

## [1.1.67] - 2021-04-19
Fix for the range doppler rate polynomial definition for Cosmo SkyMed

## [1.1.66] - 2021-04-15
- Updating Cosmo SkyMed 2nd generation column impulse response population
- Introduces helper method for converting image coordinates to coordinates for
polynomial evaluation
- Fixed sign convention in SICD related Fourier helper methods
- Fixed state issues with ortho-rectification model populated from
sicd.RadarCollection.Area

## [1.1.65] - 2021-04-08
CCINFA tre definition bug fix and SICD AmpTable usage bug fix

## [1.1.64] - 2021-04-05
- Loosening the handling for poorly formed SICD structure
- Making file type discovery logging less verbose

## [1.1.62] - 2021-03-30
CPHD Consistency Improvements

## [1.1.61] - 2021-03-24
Introduction of Cosmo SkyMed 2nd generation support

## [1.1.60] - 2021-03-23
Creating a command line utility to dump some CPHD metadata

## [1.1.59] - 2021-03-22
- Implementing support for reading masked NITF without compression, read band
sequential format, and correction of band interleaved by block reading.
- What remains is more general support for compression, which is likely not high
on the list of priorities.

## [1.1.58] - 2021-03-15
- Creating command line utility for creating SIDD products from a SICD type reader
- Creating command line utility for creating KMZ products from a SICD type reader
- Streamlining the command line utility for performing a dump of a NITF header

## [1.1.57] - 2021-03-09
- Fixing tre loop parsing issue for ACCHZB, OBJCTA, and CCINFA
- Final verification for SICD.RadarCollect.Area for definition for default SIDD image bounds

## [1.1.55] - 2021-03-08
Bug fixes for CPHD writing

## [1.1.54] - 2021-03-05
Further debugging SICD.RadarCollect.Area for definition for default SIDD image bounds

## [1.1.53] - 2021-03-04
Introducing CPHD 1.0 writing capabilities and improved CPHD reading for both versions

## [1.1.52] - 2021-03-02
Use SICD.RadarCollect.Area for definition for default SIDD image bounds

## [1.1.51] - 2021-02-16
Introduced validity check for SICD in the consistency module

## [1.1.50] - 2021-02-15
Imposing print function compliance for Python 2.7 usage

## [1.1.49] - 2021-02-12
Completion of annotation and geometry elements for apps usage

## [1.1.48] - 2021-02-05
- Bug fixes for CPHD AntGainPhase support array reading
- Labeling schema modifications and geometry elements modifications

## [1.1.47] - 2021-02-02
- Modification of extracted CSK metadata for proper ImpRespBW population
- Top level structures for SICD, SIDD, and CPHD better handle default xml tag
- Change to aperture_filter for sarpy_apps usage
- Changes and fixes in geometry_elements for sarpy_apps usage

## [1.1.46] - 2021-01-25
Valkyrie added CPHD consistency checked and some CPHD associated unit tests

## [1.1.45] - 2021-01-05
- Refining some validation parameters checks
- Refining CMETAA usage, annotation schema improvements, and nitf header methods

## [1.1.43] - 2020-12-21
Clean-up of opener definitions and functionality

## [1.1.42] - 2020-12-18
- Minor fix to setup.py definition
- Added reader_type property for reader to clarify intent and usage

## [1.1.40] - 2020-12-17
Debugging CMETAA definition and usage

## [1.1.39] - 2020-12-16
Debugging the Exploitation Calculator for SIDD population

## [1.1.38] - 2020-12-15
Adjust TRE definitions to avoid errors in improperly parsing numeric fields

## [1.1.37] - 2020-12-13
Adding preliminary support for NITF 2.0

## [1.1.36] - 2020-12-10
Minor adjustment for some basic NITF header elements for bug fixes

## [1.1.35] - 2020-12-08
Removal of deprecated code and revamp/expansion of unit testing

## [1.1.34] - 2020-12-02
Correction for difference between KompSat and CSK metadata

## [1.1.33] - 2020-12-01
- Correction of radar mode determination for KompSat
- Bug fixes for Cosmo Skymed and fine-tuning KompSat support

## [1.1.31] - 2020-11-25
Bug fixes for sicd structure serialization

## [1.1.30] - 2020-11-20
- Make the SICD version 1.1 creation an option, versus the default
- Created SICD file will now be version 1.1, if the polarization permits

## [1.1.28] - 2020-11-13
Fixed bug in PFA validation inspection

## [1.1.27] - 2020-11-06
Minor debugging of CSK metadata

## [1.1.26] - 2020-11-04
- Adding more robust SICD validation tests
- README update for installation

## [1.1.24] - 2020-10-21
Debugging PALSAR ADC rate population and improving some docstrings

## [1.1.23] - 2020-10-19
Added PALSAR (ALOS2) reading support for level 1.1 products

## [1.1.22] - 2020-10-13
Making suggested name more resistant to errors

## [1.1.21] - 2020-10-08
Adding RCM NITF format data support

## [1.1.20] - 2020-10-07
- SICD naming scheme separation
- Added TerraSAR-X reading support for level 1 products
- Repaired ICEYE/CSK data reading bug which omitted last row

## [1.1.17] - 2020-10-06
Repaired ICEYE and CSK chipper definition bug

## [1.1.16] - 2020-09-25
Treat RCM ScanSAR as spotlight for appropriate processing

## [1.1.15] - 2020-09-24
Resolved SICD writing bug for integer data

## [1.1.14] - 2020-09-23
Improved docstrings on RCM ScanSAR methods

## [1.1.13] - 2020-09-21
Bug fix for RSMGGA tre element

## [1.1.12] - 2020-09-18
- Added ScanSAR support for RCM reader
- Bug fixes for some NITF header element parsing
- Very basic example refinement

## [1.1.9] - 2020-09-15
Introducing more general complex valued NITF support and more general BIP support

## [1.1.8] - 2020-09-08
Fixing polygon inclusion bug for orientation

## [1.1.7] - 2020-09-03
Bumping the required numpy version so datetimes are handled correctly

## [1.1.6] - 2020-09-02
Bug fixes for ICEYE data ordering, RCM classification string, and DTED bounding box definition

## [1.1.5] - 2020-09-01
- Improvements and debugging for DTED and projection to DEM
- Changed some functionality in aperture filter

## [1.1.3] - 2020-08-25
- Added helper methods for aperture tool processing
- Fixed bug for NITF block ordering
- Improvements to change detection support

## [1.1.0] - 2020-08-21
Initialized with more general NITF reading support, including supporting compressed
image segments, and introduced preliminary capability for reading a standard
change detection package

# 1.1

## [1.0.53] - 2020-08-
SICD normalization method bug fixes

## [1.0.52] - 2020-08-13
- Fine-tuning parameter defaults and naming in projection methods
- Fixed subtle bug in projection to constant HAE method
- Introduced projection methods for SIDD structures
- Bug fix for SICD normalization methods

## [1.0.48] - 2020-08-12
Making SICD normalization methods more robust

## [1.0.47] - 2020-08-10
- Tidy up ICEYE parameter values
- Tidy up chipper argument values

## [1.0.45] - 2020-08-07
- Introduced ICEYE reading capability
- Handling some edge cases for ortho-rectification issues

## [1.0.43] - 2020-08-06
Fixed bug in SICD.RadarCollection.Area and SICD.MatchInfo parsing

## [1.0.42] - 2020-08-05
- Introduced coherent KMZ and SIDD product creation
- Resolved CPHD Version 1.0 bug for PVP parsing

## [1.0.40] - 2020-07-29
- Adjust ImageBeamComp for derived formats
- Account for non-convexity of projection for ortho-rectification

## [1.0.38] - 2020-07-28
- Clarified some projection parameters and documentation
- Optimized some ortho-rectification parameters

## [1.0.36] - 2020-07-27
Refactored CSI and subaperture processing and introduced practical SIDD creation

## [1.0.35] - 2020-07-21
Added support for Capella format data

## [1.0.34] - 2020-07-15
Fixed NITF bug for image size

## [1.0.33] - 2020-07-14
Some general NITF compatibility updates

## [1.0.32] - 2020-07-13
Added support for blocked NITF files and improved NITF header handling

## [1.0.31] - 2020-07-10
Correct minor issues for CPHD and xml interpretation

## [1.0.30] - 2020-07-09
Provide aggregate complex type reader, and sicd partitioning methods

## [1.0.29] - 2020-07-08
- Various fixes for tiff reading and reorganization
- Reorganization of sarpy.io structure into proper categories

## [1.0.27] - 2020-07-02
- General purpose ortho-rectification capabilities introduced.
- 2020-06-Introduce file_name property for reader objects

## [1.0.25] - 2020-06-30
Resolving usage of numpy.stack to properly allow numpy 1.9.

## [1.0.24]
Bug fix for the CPHD version 0.3 GlobalType definition.

## [1.0.23]
Moved the general tk_builder, and specific sarpy_apps into their own repos

## [1.0.22]
Cleaned up error production and catching for file opening effort

## [1.0.21]
Introduced basic CPHD (0.3 and 1.0) reading capability

## [1.0.20]
Introduced NISAR reading capability

## [1.0.19]
Base SIDD reading and writing capability

## [1.0.18]
Bug fix for appropriate error catching during file reading effort

## [1.0.17]
Bug fix for point projection method

## [1.0.16]
Fixing BigTiff error

## [1.0.15]
Introducing suggested name capability for the SICD

## [1.0.14]
Making security tag setting in NITF more flexible, and fixing bug

## [1.0.13]
Introduction of metaicon gui element

## [1.0.12]
Introduction of basic SIDD elements, still experimental.

## [1.0.11]
Debugging RNIIRS population

## [1.0.10]
Defining a few more relevant SICD.SCPCOA properties

## [1.0.9]
Moving latlon functions back into main branch

## [1.0.8]
Bug fix for polarization data and population of RNIIRS

## [1.0.7]
Small bug fix in converter file naming scheme process

## [1.0.6]
Fixing a small but fatal bug for TRE parsing

## [1.0.5]
Modified string enum parsing for NITF header to make data errors non-fatal

## [1.0.4]
Improvements for GUI behavior and annotation tool

## [1.0.3]
Refactored NITF elements for clarity and better documentation

## [1.0.2]
Made polynomial shift simpler and added for Poly2D

## [1.0.1]
Added a very basic ccd calculation and two SICD properties

## [1.0.0]
Start of version after major refactor<|MERGE_RESOLUTION|>--- conflicted
+++ resolved
@@ -53,11 +53,8 @@
 - SIDD 3.0.0 point projection
 - Restored missing antenna beam footprints in some KMZs
 - DTED parsing for tiles with null values
-<<<<<<< HEAD
+- Improved mapping of SICD -> SIDD polarizations
 - Incorrect SIDD ISM.compliesWith definition
-=======
-- Improved mapping of SICD -> SIDD polarizations
->>>>>>> 36588476
 
 ## [1.3.58] - 2023-08-07
 ### Added
