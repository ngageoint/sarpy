"""Module for reading Radarsat (RS2 and RCM) data into a SICD model."""

# SarPy imports
from .sicd import MetaNode
from . import Reader as ReaderSuper  # Reader superclass
from . import sicd
from . import tiff
from ...geometry import geocoords as gc
from ...geometry import point_projection as point
# Python standard library imports
import copy
import datetime
import os
import re
import xml.etree.ElementTree as ET
# External dependencies
import numpy as np
# We prefer numpy.polynomial.polynomial over numpy.polyval/polyfit since its coefficient
# ordering is consistent with SICD, and because it supports 2D polynomials.
from numpy.polynomial import polynomial as poly
<<<<<<< HEAD
from scipy.special import comb
=======
try:
    from scipy.misc import comb
except:
    from scipy.special import comb
>>>>>>> 7edc6ef3
from scipy.constants import speed_of_light

_classification__ = "UNCLASSIFIED"
__author__ = ["Khanh Ho", "Wade Schwartzkopf"]
__email__ = "Wade.C.Schwartzkopf.ctr@nga.mil"

DATE_FMT = '%Y-%m-%dT%H:%M:%S.%fZ'  # The datetime format Sentinel1 always uses


def isa(filename):
    """Test to see if file is a product.xml file."""
    try:
        ns = dict([node for _, node in ET.iterparse(filename, events=['start-ns'])])
        ns['default'] = ns.get('')
        root_node = ET.parse(filename).getroot()
        satellite = root_node.find('./default:sourceAttributes/default:satellite', ns).text.upper()
        product_type = root_node.find('./default:imageGenerationParameters' +
                                      '/default:generalProcessingInformation' +
                                      '/default:productType', ns).text.upper()
        if ((satellite.upper() == 'RADARSAT-2' or satellite[:3].upper() == 'RCM') and
           product_type == 'SLC'):
            return Reader
    except Exception:
        pass


class Reader(ReaderSuper):
    def __init__(self, product_filename):
        basepathname = os.path.dirname(product_filename)
        ns = dict([node for _, node in ET.iterparse(product_filename,
                                                    events=['start-ns'])])
        ns['default'] = ns.get('')
        root_node = ET.parse(product_filename).getroot()
        # Read metadata and convert to SICD structure
        collector_name = root_node.find(
            './default:sourceAttributes/default:satellite', ns).text
        if collector_name.upper() == 'RADARSAT-2':
            ia_str = 'imageAttributes'
            ipdf_str = ('./default:imageAttributes' +
                        '/default:fullResolutionImageData')
            beta_lut_str = ('./default:imageAttributes' +
                            '/default:lookupTable' +
                            '[@incidenceAngleCorrection="Beta Nought"]')
            beta_lut_str = os.path.join(os.path.dirname(product_filename),
                                        root_node.find(beta_lut_str, ns).text)
            noise_str = None  # No separate noise file for RS2
        elif collector_name[:3].upper() == 'RCM':
            ia_str = 'imageReferenceAttributes'
            ipdf_str = ('./default:sceneAttributes' +
                        '/default:imageAttributes' +
                        '/default:ipdf')
            beta_lut_str = ('./default:imageReferenceAttributes' +
                            '/default:lookupTableFileName' +
                            '[@sarCalibrationType="Beta Nought"]')
            beta_lut_str = os.path.join(os.path.dirname(product_filename),
                                        'calibration',
                                        root_node.find(beta_lut_str, ns).text)
            noise_str = ('./default:imageReferenceAttributes' +
                         '/default:noiseLevelFileName')
            noise_str = os.path.join(os.path.dirname(product_filename),
                                     'calibration',
                                     root_node.find(noise_str, ns).text)
        self.sicdmeta = meta2sicd(product_filename, beta_lut_str, noise_str)
        # Setup pixel readers
        line_order = root_node.find('./default:' + ia_str +
                                    '/default:rasterAttributes' +
                                    '/default:lineTimeOrdering', ns).text
        lookdir = root_node.find('./default:sourceAttributes' +
                                 '/default:radarParameters' +
                                 '/default:antennaPointing', ns).text.upper()
        sample_order = root_node.find('./default:' + ia_str +
                                      '/default:rasterAttributes' +
                                      '/default:pixelTimeOrdering', ns).text
        symmetry = [(line_order.upper() == 'DECREASING') != (lookdir[0] == 'L'),
                    sample_order.upper() == 'DECREASING',
                    True]
        self.read_chip = []
        datafilenames = root_node.findall(ipdf_str, ns)
        for i in range(len(datafilenames)):
            tiff_filename = os.path.join(basepathname, datafilenames[i].text)
            meta_tiff = tiff.read_meta(tiff_filename)
            self.read_chip.append(tiff.chipper(tiff_filename, symmetry, meta_tiff))
            self.sicdmeta[i].native = MetaNode()
            self.sicdmeta[i].native.tiff = meta_tiff


def meta2sicd(filename, betafile, noisefile):
    """Converts Radarsat product.xml description into a SICD-style metadata structure.

    There is an outstanding question with regard to the meaning of the pulseRepetitionFrequency
    as provided.  See comments in Timeline section below."""
    # TODO: This method is implemented in multiple locations.  Should be moved to a utility for reuse
    def _polyshift(a, shift):
        b = np.zeros(a.size)
        for j in range(1, len(a)+1):
            for k in range(j, len(a)+1):
                b[j-1] = b[j-1] + (a[k-1]*comb(k-1, j-1)*np.power(shift, (k-j)))
        return b

    root = _xml_parse_wo_default_ns(filename)

    meta = MetaNode()

    # CollectionInfo
    meta.CollectionInfo = MetaNode()
    meta.CollectionInfo.CollectorName = root.find('./sourceAttributes/satellite').text
    if meta.CollectionInfo.CollectorName == 'RADARSAT-2':
        gen = 'RS2'
    else:
        gen = 'RCM'
    raw_start_time = datetime.datetime.strptime(root.find(
        './sourceAttributes/rawDataStartTime').text, DATE_FMT)
    date_str = raw_start_time.strftime('%d%B%y').upper()
    time_str = raw_start_time.strftime('%H%M%S')
    if gen == 'RS2':
        meta.CollectionInfo.CoreName = (date_str + 'RS2' +
                                        root.find('./sourceAttributes/imageId').text)
    elif gen == 'RCM':
        meta.CollectionInfo.CoreName = (date_str +
                                        meta.CollectionInfo.CollectorName.replace('-', '') +
                                        time_str)
    meta.CollectionInfo.CollectType = 'MONOSTATIC'
    meta.CollectionInfo.RadarMode = MetaNode()
    meta.CollectionInfo.RadarMode.ModeID = (
            root.find('./sourceAttributes/beamModeMnemonic').text)

    # First use beammode if it exists
    beamMode = root.find('./sourceAttributes/beamMode')
    acqType = root.find('./sourceAttributes/radarParameters/acquisitionType')
    if ((beamMode is not None and beamMode.text.upper().startswith("SPOTLIGHT")) or
       (acqType is not None and acqType.text.upper().startswith("SPOTLIGHT")) or
       "SL" in meta.CollectionInfo.RadarMode.ModeID):
        meta.CollectionInfo.RadarMode.ModeType = "SPOTLIGHT"
    elif (meta.CollectionInfo.RadarMode.ModeID[:2] == 'SC'):
        raise(ValueError('ScanSAR mode data is not currently handled.'))
    else:
        # Finally assume it's stripmap
        meta.CollectionInfo.RadarMode.ModeType = 'STRIPMAP'
    if gen == 'RS2':
        meta.CollectionInfo.Classification = 'UNCLASSIFIED'
    elif gen == 'RCM':
        classification_str = root.find('./securityAttributes/securityClassification').text
        if "UNCLASS" in classification_str.upper():
            meta.CollectionInfo.Classification = "UNCLASSIFIED"
        else:
            meta.CollectionInfo.Classification = classification_str
    # ImageCreation
    meta.ImageCreation = MetaNode()
    procinfo = root.find('./imageGenerationParameters/generalProcessingInformation')
    meta.ImageCreation.Application = procinfo.find('softwareVersion').text
    meta.ImageCreation.DateTime = datetime.datetime.strptime(
        procinfo.find('processingTime').text, DATE_FMT)
    meta.ImageCreation.Site = procinfo.find('processingFacility').text
    meta.ImageCreation.Profile = 'Prototype'

    # ImageData
    meta.ImageData = MetaNode()
    if gen == 'RS2':
        meta.ImageData.NumCols = int(root.find(
                './imageAttributes/rasterAttributes/numberOfLines').text)
        meta.ImageData.NumRows = int(root.find(
                './imageAttributes/rasterAttributes/numberOfSamplesPerLine').text)
    elif gen == 'RCM':
        meta.ImageData.NumCols = int(root.find(
                './sceneAttributes/imageAttributes/numLines').text)
        meta.ImageData.NumRows = int(root.find(
                './sceneAttributes/imageAttributes/samplesPerLine').text)

    meta.ImageData.FullImage = copy.deepcopy(meta.ImageData)
    meta.ImageData.FirstRow = int(0)
    meta.ImageData.FirstCol = int(0)
    meta.ImageData.PixelType = 'RE16I_IM16I'
    if (gen == 'RCM'):
        bpp = int(root.find(
                './imageReferenceAttributes/rasterAttributes/bitsPerSample').text)
        if (bpp == 32):
            meta.ImageData.PixelType = 'RE32F_IM32F'
    # Seems that all pixels are always valid
    meta.ImageData.ValidData = MetaNode()
    meta.ImageData.ValidData.Vertex = [MetaNode(), MetaNode(), MetaNode(), MetaNode()]
    meta.ImageData.ValidData.Vertex[0].Row = 0
    meta.ImageData.ValidData.Vertex[0].Col = 0
    meta.ImageData.ValidData.Vertex[1].Row = 0
    meta.ImageData.ValidData.Vertex[1].Col = meta.ImageData.NumCols-1
    meta.ImageData.ValidData.Vertex[2].Row = meta.ImageData.NumRows-1
    meta.ImageData.ValidData.Vertex[2].Col = meta.ImageData.NumCols-1
    meta.ImageData.ValidData.Vertex[3].Row = meta.ImageData.NumRows-1
    meta.ImageData.ValidData.Vertex[3].Col = 0
    # SCP
    if gen == 'RS2':
        im_at_str = './imageAttributes/'
    elif gen == 'RCM':
        im_at_str = './imageReferenceAttributes/'
    # There are many different equally valid options for picking the SCP point.
    # One way is to chose the tie point that is closest to the image center.
    tiepoints = root.findall(im_at_str + 'geographicInformation/geolocationGrid/imageTiePoint')
    pixels = [float(tp.find('imageCoordinate/pixel').text) for tp in tiepoints]
    lines = [float(tp.find('imageCoordinate/line').text) for tp in tiepoints]
    lats = [float(tp.find('geodeticCoordinate/latitude').text) for tp in tiepoints]
    longs = [float(tp.find('geodeticCoordinate/longitude').text) for tp in tiepoints]
    hgts = [float(tp.find('geodeticCoordinate/height').text) for tp in tiepoints]
    # Pick tie point closest to center for SCP
    center_point = [(meta.ImageData.NumRows-1)/2, (meta.ImageData.NumCols-1)/2]
    D = (np.vstack((pixels, lines)).transpose() - center_point)
    scp_index = np.argmin(np.sqrt(np.sum(np.power(D, 2), axis=1)))
    meta.ImageData.SCPPixel = MetaNode()
    meta.ImageData.SCPPixel.Row = int(round(pixels[scp_index]))
    meta.ImageData.SCPPixel.Col = int(round(lines[scp_index]))

    # GeoData
    meta.GeoData = MetaNode()
    # All RS2 and RCM data we know use the WGS84 model, although it is stated
    # in slightly different XML fields in the RS2 and RCM product.xml
    meta.GeoData.EarthModel = 'WGS_84'
    meta.GeoData.SCP = MetaNode()
    meta.GeoData.SCP.LLH = MetaNode()
    # Initially, we just seed this with a rough value.  Later we will put in
    # something more precise.
    meta.GeoData.SCP.LLH.Lat = lats[scp_index]
    meta.GeoData.SCP.LLH.Lon = longs[scp_index]
    meta.GeoData.SCP.LLH.HAE = hgts[scp_index]
    pos_ecf = gc.geodetic_to_ecf((meta.GeoData.SCP.LLH.Lat,
                                  meta.GeoData.SCP.LLH.Lon,
                                  meta.GeoData.SCP.LLH.HAE))
    meta.GeoData.SCP.ECF = MetaNode()
    meta.GeoData.SCP.ECF.X = pos_ecf[0, 0]
    meta.GeoData.SCP.ECF.Y = pos_ecf[0, 1]
    meta.GeoData.SCP.ECF.Z = pos_ecf[0, 2]
    # We could also use tie points for corner coordinates, but instead we will be compute them
    # later more precisely with sicd.derived_fields.

    # Position
    meta.Position = MetaNode()
    meta.Position.ARPPoly = MetaNode()
    state_vec_list = root.findall('./sourceAttributes/orbitAndAttitude/' +
                                  'orbitInformation/stateVector')
    state_vector_T, state_vector_X, state_vector_Y, state_vector_Z = [], [], [], []
    vel_X, vel_Y, vel_Z = [], [], []
    for state_vec in state_vec_list:
        state_vector_T.append(datetime.datetime.strptime(state_vec.find('timeStamp').text,
                                                         DATE_FMT))
        state_vector_X.append(float(state_vec.find('xPosition').text))
        state_vector_Y.append(float(state_vec.find('yPosition').text))
        state_vector_Z.append(float(state_vec.find('zPosition').text))
        vel_X.append(float(state_vec.find('xVelocity').text))
        vel_Y.append(float(state_vec.find('yVelocity').text))
        vel_Z.append(float(state_vec.find('zVelocity').text))
    state_vector_T = np.array([(t-raw_start_time).total_seconds() for t in state_vector_T])
    # Here we find the order of polynomial that most accurately describes
    # this position, but use velocity as cross-validation so that the data
    # is not being overfit.
    polyorder = 2
    current_vel_error = float('inf')
    last_vel_error = float('inf')
    P_x, P_y, P_z = [], [], []
    while ((current_vel_error <= last_vel_error) and (polyorder < len(state_vector_T))):
        last_vel_error = current_vel_error
        P_x = poly.polyfit(state_vector_T, state_vector_X, polyorder)
        P_y = poly.polyfit(state_vector_T, state_vector_Y, polyorder)
        P_z = poly.polyfit(state_vector_T, state_vector_Z, polyorder)
        V_x = poly.polyval(state_vector_T, poly.polyder(P_x))
        V_y = poly.polyval(state_vector_T, poly.polyder(P_y))
        V_z = poly.polyval(state_vector_T, poly.polyder(P_z))
        current_vel_error = np.sum(np.power(np.subtract([V_x, V_y, V_z],
                                                        [vel_X, vel_Y, vel_Z]), 2))
        polyorder = polyorder + 1
        if current_vel_error < last_vel_error:
            meta.Position.ARPPoly.X = P_x
            meta.Position.ARPPoly.Y = P_y
            meta.Position.ARPPoly.Z = P_z

    # Another option is just to fix the polynomial order to something reasonable
    polyorder = min((4, len(state_vector_T) - 1))
    meta.Position.ARPPoly.X = poly.polyfit(state_vector_T,
                                           state_vector_X, polyorder)
    meta.Position.ARPPoly.Y = poly.polyfit(state_vector_T,
                                           state_vector_Y, polyorder)
    meta.Position.ARPPoly.Z = poly.polyfit(state_vector_T,
                                           state_vector_Z, polyorder)

    # Grid
    meta.Grid = MetaNode()
    meta.Grid.ImagePlane = 'SLANT'
    meta.Grid.Type = 'RGZERO'
    meta.Grid.Row = MetaNode()
    meta.Grid.Col = MetaNode()
    meta.Grid.Row.SS = float(root.find(im_at_str + 'rasterAttributes/sampledPixelSpacing').text)
    # Col.SS is derived after DRateSFPoly below, rather than used from this
    # given field, so that SICD metadata can be internally consistent.
    # meta.Grid.Col.SS = float(root.find(im_at_str +
    #                                    'rasterAttributes/sampledLineSpacing').text)
    meta.Grid.Row.Sgn = -1  # Always true for RS2
    meta.Grid.Col.Sgn = -1  # Always true for RS2
    rp = root.find('./sourceAttributes/radarParameters')
    fc = float(rp.find('radarCenterFrequency').text)  # Center frequency
    meta.Grid.Row.ImpRespBW = (2 / speed_of_light) * float(root.find(
        './imageGenerationParameters/sarProcessingInformation/totalProcessedRangeBandwidth').text)
    dop_bw = float(root.find('./imageGenerationParameters/sarProcessingInformation/' +
                             'totalProcessedAzimuthBandwidth').text)  # Doppler bandwidth
    zd_last = datetime.datetime.strptime(root.find(
        './imageGenerationParameters/sarProcessingInformation/zeroDopplerTimeLastLine').text,
        DATE_FMT)
    zd_first = datetime.datetime.strptime(root.find(
        './imageGenerationParameters/sarProcessingInformation/zeroDopplerTimeFirstLine').text,
        DATE_FMT)
    # Image column spacing in zero doppler time (seconds)
    ss_zd_s = abs((zd_last - zd_first).total_seconds()) / (meta.ImageData.NumCols - 1)
    meta.Grid.Row.KCtr = 2*fc/speed_of_light
    meta.Grid.Col.KCtr = 0
    meta.Grid.Row.DeltaKCOAPoly = np.atleast_2d(0)
    # Constants used to compute weighting parameters
    meta.Grid.Row.WgtType = MetaNode()
    meta.Grid.Row.WgtType.WindowName = root.find('./imageGenerationParameters/' +
                                                 'sarProcessingInformation/' +
                                                 'rangeWindow/windowName').text.upper()
    if meta.Grid.Row.WgtType.WindowName == 'KAISER':  # The usual RS2 weigting
        meta.Grid.Row.WgtType.Parameter = MetaNode()
        meta.Grid.Row.WgtType.Parameter.name = 'BETA'
        meta.Grid.Row.WgtType.Parameter.value = root.find('./imageGenerationParameters/' +
                                                          'sarProcessingInformation/' +
                                                          'rangeWindow/windowCoefficient').text
    meta.Grid.Col.WgtType = MetaNode()
    meta.Grid.Col.WgtType.WindowName = root.find('./imageGenerationParameters/' +
                                                 'sarProcessingInformation/' +
                                                 'azimuthWindow/windowName').text.upper()
    if meta.Grid.Col.WgtType.WindowName == 'KAISER':  # The usual RS2 weigting
        meta.Grid.Col.WgtType.Parameter = MetaNode()
        meta.Grid.Col.WgtType.Parameter.name = 'BETA'
        meta.Grid.Col.WgtType.Parameter.value = root.find('./imageGenerationParameters/' +
                                                          'sarProcessingInformation/' +
                                                          'azimuthWindow/windowCoefficient').text
    # WgtFunct and ImpRespWid will be computed later in sicd.derived_fields

    # Radar Collection
    # Ultrafine and spotlight modes have "lower" and "upper" parts to the pulse.
    meta.RadarCollection = MetaNode()
    meta.RadarCollection.Waveform = MetaNode()
    meta.RadarCollection.Waveform.WFParameters = []
    bw_elements = rp.findall('pulseBandwidth')
    pulse_parts = sorted([node.get('pulse') for node in bw_elements])  # Sort so 'lower' is first
    bw = np.zeros(len(pulse_parts))
    for i in range(len(bw_elements)):
        wfpar = MetaNode()
        if gen == 'RS2':
            pulse_part_str = '[@pulse="' + pulse_parts[i] + '"]'
        elif gen == 'RCM':
            pulse_part_str = ''
        bw[i] = float(rp.find('pulseBandwidth' + pulse_part_str).text)
        wfpar.TxRFBandwidth = bw[i]
        wfpar.TxPulseLength = float(rp.find('pulseLength' + pulse_part_str).text)
        wfpar.RcvDemodType = 'CHIRP'
        sample_rate = float(rp.find('adcSamplingRate' + pulse_part_str).text)
        wfpar.RcvWindowLength = float(rp.find('samplesPerEchoLine').text)/sample_rate
        wfpar.ADCSampleRate = sample_rate
        wfpar.RcvFMRate = 0  # True for RcvDemodType='CHIRP'
        meta.RadarCollection.Waveform.WFParameters.append(wfpar)
    bw = np.sum(bw)
    meta.RadarCollection.TxFrequency = MetaNode()
    meta.RadarCollection.TxFrequency.Min = fc - (bw / 2)  # fc calculated in Grid section
    meta.RadarCollection.TxFrequency.Max = fc + (bw / 2)
    # Assumes pulse parts are exactly adjacent in bandwidth
    meta.RadarCollection.Waveform.WFParameters[0].TxFreqStart = \
        meta.RadarCollection.TxFrequency.Min
    for i in range(1, len(pulse_parts)):
        meta.RadarCollection.Waveform.WFParameters[i].TxFreqStart = \
            meta.RadarCollection.Waveform.WFParameters[i-1].TxFreqStart + \
            meta.RadarCollection.Waveform.WFParameters[i-1].TxRFBandwidth
    # Polarization
    pols = rp.find('polarizations').text.split()

    def convert_c_to_rhc(s):
        if s == "C":
            return "RHC"
        else:
            return s
    tx_pols = list({convert_c_to_rhc(p[0]) for p in pols})
    meta.RadarCollection.RcvChannels = MetaNode()
    meta.RadarCollection.RcvChannels.ChanParameters = [None] * len(pols)
    for i in range(len(pols)):
        meta.RadarCollection.RcvChannels.ChanParameters[i] = MetaNode()
        meta.RadarCollection.RcvChannels.ChanParameters[i].TxRcvPolarization = \
            convert_c_to_rhc(pols[i][0]) + ':' + convert_c_to_rhc(pols[i][1])
    if len(tx_pols) == 1:  # Only one transmit polarization
        meta.RadarCollection.TxPolarization = tx_pols[0]
    else:  # Multiple transmit polarizations
        meta.RadarCollection.TxPolarization = 'SEQUENCE'
        meta.RadarCollection.TxSequence = MetaNode()
        meta.RadarCollection.TxSequence.TxStep = [None] * len(tx_pols)
        for i in range(len(tx_pols)):
            meta.RadarCollection.TxSequence.TxStep[i] = MetaNode()
            meta.RadarCollection.TxSequence.TxStep[i].TxPolarization = tx_pols[i]

    # Timeline
    meta.Timeline = MetaNode()
    meta.Timeline.CollectStart = raw_start_time
    if gen == 'RS2':
        prf_xp_str = 'pulseRepetitionFrequency'
    elif gen == 'RCM':
        prf_xp_str = 'prfInformation/pulseRepetitionFrequency'
    prf = float(rp.find(prf_xp_str).text)
    num_lines_processed = [float(element.text) for element in
                           root.findall('imageGenerationParameters/sarProcessingInformation/' +
                                        'numberOfLinesProcessed')]
    if (len(num_lines_processed) == len(pols) and
       all(x == num_lines_processed[0] for x in num_lines_processed)):
        # If the above cases don't hold, we don't know what to do
        num_lines_processed = num_lines_processed[0] * len(tx_pols)
        prf = prf * len(pulse_parts)
        if len(pulse_parts) == 2 and meta.CollectionInfo.RadarMode.ModeType == 'STRIPMAP':
            # Why????
            # This seems to be necessary to make CollectDuration match CA ranges
            # and to make 1/prf roughly equal to ss_zd_s (which is generally true
            # for STRIPMAP).  But we already doubled the prf above to account for
            # the pulse parts (to make real vs effective prf), so why do we have to
            # do it again? And why don't we have to do it for SPOTLIGHT?
            prf = 2*prf
        meta.Timeline.CollectDuration = num_lines_processed/prf
        meta.Timeline.IPP = MetaNode()
        meta.Timeline.IPP.Set = MetaNode()
        meta.Timeline.IPP.Set.TStart = 0
        meta.Timeline.IPP.Set.TEnd = num_lines_processed/prf
        meta.Timeline.IPP.Set.IPPStart = 0
        meta.Timeline.IPP.Set.IPPEnd = int(num_lines_processed)
        meta.Timeline.IPP.Set.IPPPoly = np.array([0, prf])

    # Image Formation
    meta.ImageFormation = MetaNode()
    meta.ImageFormation.RcvChanProc = MetaNode()
    meta.ImageFormation.RcvChanProc.NumChanProc = 1
    # PRFScaleFactor for either polarimetric or multi-step, but not both.
    meta.ImageFormation.RcvChanProc.PRFScaleFactor = 1/max((len(pulse_parts), len(tx_pols)))
    meta.ImageFormation.ImageFormAlgo = 'RMA'
    meta.ImageFormation.TStartProc = 0
    meta.ImageFormation.TEndProc = meta.Timeline.CollectDuration
    meta.ImageFormation.TxFrequencyProc = MetaNode()
    meta.ImageFormation.TxFrequencyProc.MinProc = meta.RadarCollection.TxFrequency.Min
    meta.ImageFormation.TxFrequencyProc.MaxProc = meta.RadarCollection.TxFrequency.Max
    meta.ImageFormation.STBeamComp = 'NO'
    meta.ImageFormation.ImageBeamComp = 'NO'
    meta.ImageFormation.AzAutofocus = 'NO'
    meta.ImageFormation.RgAutofocus = 'NO'

    # RMA.INCA
    meta.RMA = MetaNode()
    meta.RMA.RMAlgoType = 'OMEGA_K'
    meta.RMA.ImageType = 'INCA'
    meta.SCPCOA = MetaNode()
    # We could derive SideOfTrack, but its easier to assume metadata is correct and just use it.
    meta.SCPCOA.SideOfTrack = root.find('./sourceAttributes/radarParameters/antennaPointing').text
    meta.SCPCOA.SideOfTrack = meta.SCPCOA.SideOfTrack[0].upper()
    if meta.SCPCOA.SideOfTrack == 'L':
        ss_zd_s = -ss_zd_s
        # In addition to left/right, RS2 data can independently be in
        # increasing/decreasing line order.
        if (zd_first - zd_last).total_seconds() < 0:  # zd_last occurred after zd_first
            zd_first = zd_last
        look = 1
    else:
        if (zd_first - zd_last).total_seconds() > 0:  # zd_last occurred before zd_first
            zd_first = zd_last
        look = -1
    # Zero doppler time of SCP relative to collect start
    zd_t_scp = (zd_first-raw_start_time).total_seconds() + (meta.ImageData.SCPPixel.Col * ss_zd_s)
    if gen == 'RS2':
        near_range = float(root.find('./imageGenerationParameters/sarProcessingInformation/' +
                                     'slantRangeNearEdge').text)  # in meters
    elif gen == 'RCM':
        near_range = float(root.find('./sceneAttributes/imageAttributes/' +
                                     'slantRangeNearEdge').text)  # in meters
    meta.RMA.INCA = MetaNode()
    meta.RMA.INCA.R_CA_SCP = near_range + (meta.ImageData.SCPPixel.Row * meta.Grid.Row.SS)
    meta.RMA.INCA.FreqZero = fc
    # Doppler Rate
    # We do this first since some other things are dependent on it.
    # For the purposes of the DRateSFPoly computation, we ignore any
    # changes in velocity over the azimuth dimension.
    vel = [poly.polyval(zd_t_scp, poly.polyder(meta.Position.ARPPoly.X)),
           poly.polyval(zd_t_scp, poly.polyder(meta.Position.ARPPoly.Y)),
           poly.polyval(zd_t_scp, poly.polyder(meta.Position.ARPPoly.Z))]
    vm_ca_sq = np.sum(np.power(vel, 2))  # Magnitude of the velocity squared
    # Polynomial representing range as a function of range distance from SCP
    r_ca = [meta.RMA.INCA.R_CA_SCP, 1]
    if gen == 'RS2':
        drc_xp_str = './imageGenerationParameters/dopplerRateValues/dopplerRateValuesCoefficients'
    elif gen == 'RCM':
        drc_xp_str = './dopplerRate/dopplerRateEstimate/dopplerRateCoefficients'
    # Shifted (origin at dop_rate_ref_t, not SCP) and scaled (sec, not m) version of
    # SICD DopCentroidPoly
    dop_rate_coefs = [float(x) for x in root.find(drc_xp_str).text.split()]
    # Reference time of Doppler rate polynomial
    dop_rate_ref_t = float(root.find(drc_xp_str + '/../dopplerRateReferenceTime').text)
    dop_rate_coefs_shifted = _polyshift(  # Shift so SCP is reference
        np.array(dop_rate_coefs),
        (meta.RMA.INCA.R_CA_SCP*2/speed_of_light) -  # SICD reference time (SCP)
        dop_rate_ref_t)  # Reference time of native Doppler Centroid polynomial
    dop_rate_coefs_scaled = (dop_rate_coefs_shifted *   # Scale from seconds to meters
                             np.power((2/speed_of_light), np.arange(len(dop_rate_coefs))))
    # Multiplication of two polynomials is just a convolution of their coefficients
    # # Assumes a SGN of -1
    meta.RMA.INCA.DRateSFPoly = (- np.convolve(dop_rate_coefs_scaled, r_ca) *
                                 speed_of_light / (2 * fc * vm_ca_sq))[:, np.newaxis]

    # Fields dependent on Doppler rate
    # This computation of SS is actually better than the claimed SS
    # (sampledLineSpacing) in many ways, because this makes all of the metadata
    # internally consistent.  This must be the sample spacing exactly at SCP
    # (which is the definition for SS in SICD), if the other metadata from
    # which is it computed is correct and consistent. Since column SS can vary
    # slightly over a RGZERO image, we don't know if the claimed sample spacing
    # in the native metadata is at our chosen SCP, or another point, or an
    # average across image or something else.
    meta.Grid.Col.SS = np.sqrt(vm_ca_sq) * ss_zd_s * meta.RMA.INCA.DRateSFPoly[0, 0]
    # Convert to azimuth spatial bandwidth (cycles per meter)
    meta.Grid.Col.ImpRespBW = dop_bw * abs(ss_zd_s) / meta.Grid.Col.SS
    meta.RMA.INCA.TimeCAPoly = np.array([zd_t_scp, ss_zd_s / meta.Grid.Col.SS])

    # Doppler Centroid
    if gen == 'RS2':
        dc_xp_str = './imageGenerationParameters/dopplerCentroid/'
    elif gen == 'RCM':
        dc_xp_str = './dopplerCentroid/dopplerCentroidEstimate/'
    # Shifted (origin at dop_cent_ref_t, not SCP) and scaled (sec, not m)
    # version of SICD DopCentroidPoly
    dop_cent_coefs = np.array([float(x) for x in
                               root.find(dc_xp_str + 'dopplerCentroidCoefficients').text.split()])
    # Reference time of Doppler Centroid polynomial
    dop_cent_ref_t = float(root.find(dc_xp_str + 'dopplerCentroidReferenceTime').text)
    dop_cent_coefs_shifted = _polyshift(
        dop_cent_coefs,  # Shift so SCP is reference
        (meta.RMA.INCA.R_CA_SCP*2/speed_of_light) -  # SICD reference time (SCP)
        dop_cent_ref_t)  # Reference time of native Doppler Centroid polynomial
    dop_cent_coefs_scaled = (dop_cent_coefs_shifted *  # Scale from seconds to meters
                             np.power((2/speed_of_light), np.arange(len(dop_cent_coefs))))
    meta.RMA.INCA.DopCentroidPoly = dop_cent_coefs_scaled[:, np.newaxis]
    # Adjust Doppler Centroid for spotlight
    if meta.CollectionInfo.RadarMode.ModeType == 'SPOTLIGHT':
        # Doppler estimate time
        dop_est = datetime.datetime.strptime(root.find(
            dc_xp_str + 'timeOfDopplerCentroidEstimate').text, DATE_FMT)
        dop_est_t = (dop_est-raw_start_time).total_seconds()
        # This is the column (offset from the SCP) where the doppler centroid was computed.
        dop_est_col = (dop_est_t - zd_t_scp)/ss_zd_s
        # Column-dependent variation in DopCentroidPoly due to spotlight
        meta.RMA.INCA.DopCentroidPoly = np.hstack((meta.RMA.INCA.DopCentroidPoly,
                                                   np.zeros((dop_cent_coefs_scaled.size, 1))))
        meta.RMA.INCA.DopCentroidPoly[0, 1] = (
            -look * fc * (2 / speed_of_light) * np.sqrt(vm_ca_sq) / meta.RMA.INCA.R_CA_SCP)
        # dopplerCentroid in native metadata was defined at specific column,
        # which might not be our SCP column.  Adjust so that SCP column is
        # correct.
        meta.RMA.INCA.DopCentroidPoly[0, 0] = (meta.RMA.INCA.DopCentroidPoly[0, 0] -
                                               (meta.RMA.INCA.DopCentroidPoly[0, 1] *
                                                dop_est_col * meta.Grid.Col.SS))
    meta.Grid.Col.DeltaKCOAPoly = meta.RMA.INCA.DopCentroidPoly * ss_zd_s / meta.Grid.Col.SS
    # Compute Col.DeltaK1/K2 from DeltaKCOAPoly
    # This is not always straightforward to do generically for any possible
    # DeltaKCOAPoly 2D polynomial, since you would have to compute all 2D roots
    # and edge cases.  However, for the RS case, this can be solved exactly,
    # since its usually a 1D polynomial.  Even the spotlight case only brings
    # in a linear variation in the second dimensions, so its still easily
    # solved.
    # Min/max in row/range must exist at edges or internal local min/max
    minmax = poly.polyroots(poly.polyder(meta.Grid.Col.DeltaKCOAPoly[:, 0]))
    rg_bounds_m = (np.array([0, (meta.ImageData.NumRows-1)]) -
                   meta.ImageData.SCPPixel.Row) * meta.Grid.Row.SS
    possible_bounds_rg = np.concatenate((rg_bounds_m, minmax[np.logical_and(
        minmax > np.min(rg_bounds_m), minmax < np.max(rg_bounds_m))]))
    # Constant or (linearly increasing\decreasing for spotlight) in column, so
    # edges must contain max/min.
    possible_bounds_az = (np.array([0, (meta.ImageData.NumCols-1)]) -
                          meta.ImageData.SCPPixel.Col) * meta.Grid.Col.SS
    [coords_az_m_2d, coords_rg_m_2d] = np.meshgrid(possible_bounds_az, possible_bounds_rg)
    possible_bounds_deltak = poly.polyval2d(
        coords_rg_m_2d, coords_az_m_2d, meta.Grid.Col.DeltaKCOAPoly)
    meta.Grid.Col.DeltaK1 = np.min(possible_bounds_deltak) - (meta.Grid.Col.ImpRespBW/2)
    meta.Grid.Col.DeltaK2 = np.max(possible_bounds_deltak) + (meta.Grid.Col.ImpRespBW/2)
    # Wrapped spectrum
    if ((meta.Grid.Col.DeltaK1 < -(1/meta.Grid.Col.SS)/2) or
       (meta.Grid.Col.DeltaK2 > (1/meta.Grid.Col.SS)/2)):
        meta.Grid.Col.DeltaK1 = -(1/meta.Grid.Col.SS)/2
        meta.Grid.Col.DeltaK2 = -meta.Grid.Col.DeltaK1
    # TimeCOAPoly
    # TimeCOAPoly = TimeCA + (DopCentroid / dop_rate)
    # Since we can't evaluate this equation analytically, we will evaluate
    # samples of it across our image and fit a 2D polynomial to it.
    POLY_ORDER = 2  # Order of polynomial which we want to compute in each dimension
    grid_samples = POLY_ORDER + 1
    coords_az_m = np.linspace(-meta.ImageData.SCPPixel.Col * meta.Grid.Col.SS,
                              (meta.ImageData.NumCols - meta.ImageData.SCPPixel.Col) *
                              meta.Grid.Col.SS, grid_samples)
    coords_rg_m = np.linspace(-meta.ImageData.SCPPixel.Row * meta.Grid.Row.SS,
                              (meta.ImageData.NumRows - meta.ImageData.SCPPixel.Row) *
                              meta.Grid.Row.SS, grid_samples)
    [coords_az_m_2d, coords_rg_m_2d] = np.meshgrid(coords_az_m, coords_rg_m)
    timeca_sampled = poly.polyval2d(coords_rg_m_2d, coords_az_m_2d,
                                    np.atleast_2d(meta.RMA.INCA.TimeCAPoly))
    dopcentroid_sampled = poly.polyval2d(coords_rg_m_2d, coords_az_m_2d,
                                         meta.RMA.INCA.DopCentroidPoly)
    doprate_sampled = poly.polyval2d(coords_rg_m_2d, coords_az_m_2d,
                                     dop_rate_coefs_scaled[:, np.newaxis])
    timecoa_sampled = timeca_sampled + (dopcentroid_sampled / doprate_sampled)
    # Least squares fit for 2D polynomial
    # A*x = b
    a = np.zeros(((POLY_ORDER+1)**2, (POLY_ORDER+1)**2))
    for k in range(POLY_ORDER+1):
        for j in range(POLY_ORDER+1):
            a[:, k*(POLY_ORDER+1)+j] = np.multiply(
                np.power(coords_az_m_2d.flatten(), j),
                np.power(coords_rg_m_2d.flatten(), k))
    A = np.zeros(((POLY_ORDER+1)**2, (POLY_ORDER+1)**2))
    for k in range((POLY_ORDER+1)**2):
        for j in range((POLY_ORDER+1)**2):
            A[k, j] = np.multiply(a[:, k], a[:, j]).sum()
    b_coa = [np.multiply(timecoa_sampled.flatten(), a[:, k]).sum()
             for k in range((POLY_ORDER+1)**2)]
    x_coa = np.linalg.solve(A, b_coa)
    meta.Grid.TimeCOAPoly = np.reshape(x_coa, (POLY_ORDER+1, POLY_ORDER+1))
    if meta.CollectionInfo.RadarMode.ModeType == 'SPOTLIGHT':
        meta.Grid.TimeCOAPoly = np.atleast_2d(meta.Grid.TimeCOAPoly[0, 0])
        # This field required to compute TimeCOAPoly, but not allowed for
        # spotlight in SICD.
        del meta.RMA.INCA.DopCentroidPoly
    else:  # This field also not allowed for spotlight in SICD.
        meta.RMA.INCA.DopCentroidCOA = True

    # GeoData
    # Now that sensor model fields have been populated, we can populate
    # GeoData.SCP more precisely.
    ecf = point.image_to_ground([meta.ImageData.SCPPixel.Row,
                                 meta.ImageData.SCPPixel.Col], meta)[0]
    meta.GeoData.SCP.ECF.X = ecf[0]
    meta.GeoData.SCP.ECF.Y = ecf[1]
    meta.GeoData.SCP.ECF.Z = ecf[2]
    llh = gc.ecf_to_geodetic(ecf)[0]
    meta.GeoData.SCP.LLH.Lat = llh[0]
    meta.GeoData.SCP.LLH.Lon = llh[1]
    meta.GeoData.SCP.LLH.HAE = llh[2]

    if betafile is not None and os.path.isfile(betafile):
        if gen == 'RS2':
            root_beta = ET.parse(betafile).getroot()
        elif gen == 'RCM':
            root_beta = _xml_parse_wo_default_ns(betafile)
        betas = np.array([float(x) for x in
                          root_beta.find('./gains').text.split()])
        meta.Radiometric = MetaNode()
        # Of the provided LUTs, we really only work with beta here, since it is
        # the radiometric term most commonly kept constant, and the others
        # (sigma/gamma) can always be derived from it.
        # The following modes are known to have constant beta:
        #    'Constant-beta', 'Point Target', 'Point Target-1', 'Calibration-1',
        #    'Calibration-2', 'Ship-1', 'Ship-2', 'Ship-3', 'Unity'
        # We could check 'product/imageGenerationParameters/sarProcessingInformation/lutApplied'
        # but this might be more reliable if we missed some modes:
        if np.all(betas == betas[0]):
            meta.Radiometric.BetaZeroSFPoly = np.atleast_2d(1/(betas[0]**2))
        else:  # Otherwise fit a 1D polynomial in range
            # RS2 has value for every row
            coords_rg_m = (np.arange(meta.ImageData.NumRows) -
                           meta.ImageData.SCPPixel.Row) * meta.Grid.Row.SS
            if gen == 'RCM':  # RCM subsamples the rows
                rng_indices = np.arange(int(root_beta.find('./pixelFirstAnglesValue').text),
                                        # Spec says 'pixelFirstLutValue', but simulated data says
                                        # 'pixelFirstAnglesValue'
                                        # float(root_beta.find('./pixelFirstLutValue').text)
                                        int(root_beta.find('./numberOfValues').text)) * \
                                        int(root_beta.find('./stepSize').text)
                coords_rg_m = coords_rg_m[rng_indices]
            # For the datasets we have seen, this function is very close to
            # linear.  For the "Mixed" LUT, there is a tiny linear piecewise
            # deviation from a single overall linear.
            meta.Radiometric.BetaZeroSFPoly = poly.polyfit(coords_rg_m, betas, 2)[:, np.newaxis]
        # RCS, Sigma, and Gamma will be computed below in sicd.derived_fields()
        if gen == 'RS2' or (noisefile is not None and os.path.isfile(noisefile)):
            meta.Radiometric.NoiseLevel = MetaNode()
            meta.Radiometric.NoiseLevel.NoiseLevelType = 'ABSOLUTE'
            if gen == 'RS2':
                # RS2 noise is in main product.xml
                beta0_element = root.find('./sourceAttributes/radarParameters/' +
                                          'referenceNoiseLevel/' +
                                          '[@incidenceAngleCorrection="Beta Nought"]')
            elif gen == 'RCM':  # RCM noise is in separate file
                root_noise = _xml_parse_wo_default_ns(noisefile)
                noise_levels = root_noise.findall('./referenceNoiseLevel')
                # Is there a cleaner way to find which noise description is beta?
                pos = next((index for index, elem in enumerate(noise_levels) if
                            elem.find('sarCalibrationType').text[:4] == 'Beta'), None)
                beta0_element = noise_levels[pos]
            pfv = float(beta0_element.find('pixelFirstNoiseValue').text)
            step = float(beta0_element.find('stepSize').text)
            beta0s = np.array([float(x) for x in
                               beta0_element.find('noiseLevelValues').text.split()])
            range_coords = meta.Grid.Row.SS * \
                ((np.arange(len(beta0s)) * step) + pfv - meta.ImageData.SCPPixel.Row)
            meta.Radiometric.NoiseLevel.NoisePoly = poly.polyfit(
                range_coords, beta0s - 10*np.log10(poly.polyval(
                    range_coords, meta.Radiometric.BetaZeroSFPoly[:, 0])), 2)[:, np.newaxis]

    # SCPCOA
    # All of these fields (and others) are derivable for more fundamental fields.
    sicd.derived_fields(meta)

    # Process fields specific to each polarimetric band
    meta_list = []
    for i in range(len(pols)):
        band_meta = copy.deepcopy(meta)  # Values that are consistent across all bands
        band_meta.ImageFormation.RcvChanProc.ChanIndex = i + 1
        band_meta.ImageFormation.TxRcvPolarizationProc = \
            band_meta.RadarCollection.RcvChannels.ChanParameters[i].TxRcvPolarization
        meta_list.append(band_meta)
    meta = meta_list  # List with metadata struct for each band

    return(meta)


def _xml_parse_wo_default_ns(filename):
    """Parse XML with ElementTree, but remove namespace."""
    # RCM uses a default namespace we will remove
    with open(filename) as f:
        xmlstring = f.read()
    # Remove the default namespace definition (xmlns="http://some/namespace") and parse
    return(ET.fromstring(re.sub('\\sxmlns="[^"]+"', '', xmlstring, count=1)))<|MERGE_RESOLUTION|>--- conflicted
+++ resolved
@@ -18,14 +18,8 @@
 # We prefer numpy.polynomial.polynomial over numpy.polyval/polyfit since its coefficient
 # ordering is consistent with SICD, and because it supports 2D polynomials.
 from numpy.polynomial import polynomial as poly
-<<<<<<< HEAD
 from scipy.special import comb
-=======
-try:
-    from scipy.misc import comb
-except:
-    from scipy.special import comb
->>>>>>> 7edc6ef3
+
 from scipy.constants import speed_of_light
 
 _classification__ = "UNCLASSIFIED"
